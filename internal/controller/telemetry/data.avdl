--- conflicted
+++ resolved
@@ -114,13 +114,11 @@
 		/** NginxOneConnectionEnabled is a boolean that indicates whether the connection to the Nginx One Console is enabled. */
 		boolean? NginxOneConnectionEnabled = null;
 		
-<<<<<<< HEAD
+    /** InferencePoolCount is the number of InferencePools that are referenced by at least one Route. */
+		long? InferencePoolCount = null;
+    
 		/** BuildOS is the base operating system the control plane was built on (e.g. alpine, ubi). */
 		string? BuildOS = null;
-=======
-		/** InferencePoolCount is the number of InferencePools that are referenced by at least one Route. */
-		long? InferencePoolCount = null;
->>>>>>> 3dd0bed4
 		
 	}
 }