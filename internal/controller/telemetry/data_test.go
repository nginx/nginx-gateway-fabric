package telemetry

import (
	"testing"

	tel "github.com/nginx/telemetry-exporter/pkg/telemetry"
	. "github.com/onsi/gomega"
	"go.opentelemetry.io/otel/attribute"
)

func TestDataAttributes(t *testing.T) {
	t.Parallel()
	data := Data{
		ImageSource: "local",
		Data: tel.Data{
			ProjectName:         "NGF",
			ProjectVersion:      "edge",
			ProjectArchitecture: "arm64",
			ClusterID:           "1",
			ClusterVersion:      "1.23",
			ClusterPlatform:     "test",
			InstallationID:      "123",
			ClusterNodeCount:    3,
		},
		FlagNames:  []string{"test-flag"},
		FlagValues: []string{"test-value"},
		NGFResourceCounts: NGFResourceCounts{
			GatewayCount:                             1,
			GatewayClassCount:                        2,
			HTTPRouteCount:                           3,
			SecretCount:                              4,
			ServiceCount:                             5,
			EndpointCount:                            6,
			GRPCRouteCount:                           7,
			TLSRouteCount:                            5,
			BackendTLSPolicyCount:                    8,
			GatewayAttachedClientSettingsPolicyCount: 9,
			RouteAttachedClientSettingsPolicyCount:   10,
			ObservabilityPolicyCount:                 11,
			NginxProxyCount:                          12,
			SnippetsFilterCount:                      13,
			UpstreamSettingsPolicyCount:              14,
			GatewayAttachedNpCount:                   15,
		},
		SnippetsFiltersDirectives:      []string{"main-three-count", "http-two-count", "server-one-count"},
		SnippetsFiltersDirectivesCount: []int64{3, 2, 1},
		NginxPodCount:                  3,
		ControlPlanePodCount:           3,
		NginxOneConnectionEnabled:      true,
		InferencePoolCount:             16,
	}

	expected := []attribute.KeyValue{
		attribute.String("dataType", "ngf-product-telemetry"),
		attribute.String("ImageSource", "local"),
		attribute.String("ProjectName", "NGF"),
		attribute.String("ProjectVersion", "edge"),
		attribute.String("ProjectArchitecture", "arm64"),
		attribute.String("ClusterID", "1"),
		attribute.String("ClusterVersion", "1.23"),
		attribute.String("ClusterPlatform", "test"),
		attribute.String("InstallationID", "123"),
		attribute.Int64("ClusterNodeCount", 3),
		attribute.StringSlice("FlagNames", []string{"test-flag"}),
		attribute.StringSlice("FlagValues", []string{"test-value"}),
		attribute.StringSlice(
			"SnippetsFiltersDirectives",
			[]string{"main-three-count", "http-two-count", "server-one-count"},
		),
		attribute.IntSlice("SnippetsFiltersDirectivesCount", []int{3, 2, 1}),
		attribute.Int64("GatewayCount", 1),
		attribute.Int64("GatewayClassCount", 2),
		attribute.Int64("HTTPRouteCount", 3),
		attribute.Int64("TLSRouteCount", 5),
		attribute.Int64("SecretCount", 4),
		attribute.Int64("ServiceCount", 5),
		attribute.Int64("EndpointCount", 6),
		attribute.Int64("GRPCRouteCount", 7),
		attribute.Int64("BackendTLSPolicyCount", 8),
		attribute.Int64("GatewayAttachedClientSettingsPolicyCount", 9),
		attribute.Int64("RouteAttachedClientSettingsPolicyCount", 10),
		attribute.Int64("ObservabilityPolicyCount", 11),
		attribute.Int64("NginxProxyCount", 12),
		attribute.Int64("SnippetsFilterCount", 13),
		attribute.Int64("UpstreamSettingsPolicyCount", 14),
		attribute.Int64("GatewayAttachedNpCount", 15),
		attribute.Int64("NginxPodCount", 3),
		attribute.Int64("ControlPlanePodCount", 3),
		attribute.Bool("NginxOneConnectionEnabled", true),
<<<<<<< HEAD
		attribute.String("BuildOS", ""),
=======
		attribute.Int64("InferencePoolCount", 16),
>>>>>>> 3dd0bed4
	}

	result := data.Attributes()

	g := NewWithT(t)
	g.Expect(result).To(Equal(expected))
}

func TestDataAttributesWithEmptyData(t *testing.T) {
	t.Parallel()
	data := Data{}

	expected := []attribute.KeyValue{
		attribute.String("dataType", "ngf-product-telemetry"),
		attribute.String("ImageSource", ""),
		attribute.String("ProjectName", ""),
		attribute.String("ProjectVersion", ""),
		attribute.String("ProjectArchitecture", ""),
		attribute.String("ClusterID", ""),
		attribute.String("ClusterVersion", ""),
		attribute.String("ClusterPlatform", ""),
		attribute.String("InstallationID", ""),
		attribute.Int64("ClusterNodeCount", 0),
		attribute.StringSlice("FlagNames", nil),
		attribute.StringSlice("FlagValues", nil),
		attribute.StringSlice("SnippetsFiltersDirectives", nil),
		attribute.IntSlice("SnippetsFiltersDirectivesCount", nil),
		attribute.Int64("GatewayCount", 0),
		attribute.Int64("GatewayClassCount", 0),
		attribute.Int64("HTTPRouteCount", 0),
		attribute.Int64("TLSRouteCount", 0),
		attribute.Int64("SecretCount", 0),
		attribute.Int64("ServiceCount", 0),
		attribute.Int64("EndpointCount", 0),
		attribute.Int64("GRPCRouteCount", 0),
		attribute.Int64("BackendTLSPolicyCount", 0),
		attribute.Int64("GatewayAttachedClientSettingsPolicyCount", 0),
		attribute.Int64("RouteAttachedClientSettingsPolicyCount", 0),
		attribute.Int64("ObservabilityPolicyCount", 0),
		attribute.Int64("NginxProxyCount", 0),
		attribute.Int64("SnippetsFilterCount", 0),
		attribute.Int64("UpstreamSettingsPolicyCount", 0),
		attribute.Int64("GatewayAttachedNpCount", 0),
		attribute.Int64("NginxPodCount", 0),
		attribute.Int64("ControlPlanePodCount", 0),
		attribute.Bool("NginxOneConnectionEnabled", false),
<<<<<<< HEAD
		attribute.String("BuildOS", ""),
=======
		attribute.Int64("InferencePoolCount", 0),
>>>>>>> 3dd0bed4
	}

	result := data.Attributes()

	g := NewWithT(t)

	g.Expect(result).To(Equal(expected))
}<|MERGE_RESOLUTION|>--- conflicted
+++ resolved
@@ -87,11 +87,8 @@
 		attribute.Int64("NginxPodCount", 3),
 		attribute.Int64("ControlPlanePodCount", 3),
 		attribute.Bool("NginxOneConnectionEnabled", true),
-<<<<<<< HEAD
+    attribute.Int64("InferencePoolCount", 16),
 		attribute.String("BuildOS", ""),
-=======
-		attribute.Int64("InferencePoolCount", 16),
->>>>>>> 3dd0bed4
 	}
 
 	result := data.Attributes()
@@ -138,11 +135,8 @@
 		attribute.Int64("NginxPodCount", 0),
 		attribute.Int64("ControlPlanePodCount", 0),
 		attribute.Bool("NginxOneConnectionEnabled", false),
-<<<<<<< HEAD
+    attribute.Int64("InferencePoolCount", 0),
 		attribute.String("BuildOS", ""),
-=======
-		attribute.Int64("InferencePoolCount", 0),
->>>>>>> 3dd0bed4
 	}
 
 	result := data.Attributes()
