--- conflicted
+++ resolved
@@ -22,11 +22,8 @@
 	ghr *v1.GRPCRoute,
 	gws map[types.NamespacedName]*Gateway,
 	snippetsFilters map[types.NamespacedName]*SnippetsFilter,
-<<<<<<< HEAD
 	authenticationFilters map[types.NamespacedName]*AuthenticationFilter,
-=======
 	featureFlags FeatureFlags,
->>>>>>> 7db19788
 ) *L7Route {
 	r := &L7Route{
 		Source:    ghr,
@@ -58,7 +55,6 @@
 	r.Spec.Hostnames = ghr.Spec.Hostnames
 	r.Attachable = true
 
-<<<<<<< HEAD
 	extRefFilterResolvers := make(map[string]resolveExtRefFilter)
 
 	extRefFilterResolvers[kinds.SnippetsFilter] = getSnippetsFilterResolverForNamespace(
@@ -70,23 +66,18 @@
 		authenticationFilters,
 		r.Source.GetNamespace(),
 	)
-
+  
+	grpcRouteNsName := types.NamespacedName{
+		Namespace: ghr.GetNamespace(),
+		Name:      ghr.GetName(),
+	}
+  
 	rules, valid, conds := processGRPCRouteRules(
 		ghr.Spec.Rules,
 		validator,
 		extRefFilterResolvers,
-=======
-	grpcRouteNsName := types.NamespacedName{
-		Namespace: ghr.GetNamespace(),
-		Name:      ghr.GetName(),
-	}
-	rules, valid, conds := processGRPCRouteRules(
-		ghr.Spec.Rules,
-		validator,
-		getSnippetsFilterResolverForNamespace(snippetsFilters, r.Source.GetNamespace()),
 		grpcRouteNsName,
 		featureFlags,
->>>>>>> 7db19788
 	)
 
 	r.Spec.Rules = rules
@@ -139,11 +130,8 @@
 					tmpMirrorRoute,
 					gateways,
 					snippetsFilters,
-<<<<<<< HEAD
 					nil,
-=======
 					featureFlags,
->>>>>>> 7db19788
 				)
 
 				if mirrorRoute != nil {
@@ -196,13 +184,9 @@
 	specRule v1.GRPCRouteRule,
 	ruleIdx int,
 	validator validation.HTTPFieldsValidator,
-<<<<<<< HEAD
 	extRefFilterResolvers map[string]resolveExtRefFilter,
-=======
-	resolveExtRefFunc resolveExtRefFilter,
 	grpcRouteNsName types.NamespacedName,
 	featureFlags FeatureFlags,
->>>>>>> 7db19788
 ) (RouteRule, routeRuleErrors) {
 	rulePath := field.NewPath("spec").Child("rules").Index(ruleIdx)
 	validMatches := true
@@ -298,13 +282,9 @@
 func processGRPCRouteRules(
 	specRules []v1.GRPCRouteRule,
 	validator validation.HTTPFieldsValidator,
-<<<<<<< HEAD
 	extRefFilterResolvers map[string]resolveExtRefFilter,
-=======
-	resolveExtRefFunc resolveExtRefFilter,
 	grpcRouteNsName types.NamespacedName,
 	featureFlags FeatureFlags,
->>>>>>> 7db19788
 ) (rules []RouteRule, valid bool, conds []conditions.Condition) {
 	rules = make([]RouteRule, len(specRules))
 
@@ -318,13 +298,9 @@
 			rule,
 			ruleIdx,
 			validator,
-<<<<<<< HEAD
 			extRefFilterResolvers,
-=======
-			resolveExtRefFunc,
 			grpcRouteNsName,
 			featureFlags,
->>>>>>> 7db19788
 		)
 
 		if rr.ValidMatches && rr.Filters.Valid {
