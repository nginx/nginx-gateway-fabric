--- conflicted
+++ resolved
@@ -290,11 +290,7 @@
 	routes := make(map[RouteKey]*L7Route)
 
 	for _, route := range httpRoutes {
-<<<<<<< HEAD
-		r := buildHTTPRoute(validator, route, gateways, snippetsFilters, authenticationFilters, inferencePools)
-=======
-		r := buildHTTPRoute(validator, route, gateways, snippetsFilters, inferencePools, featureFlags)
->>>>>>> 7db19788
+		r := buildHTTPRoute(validator, route, gateways, snippetsFilters, authenticationFilters, inferencePools, featureFlags)
 		if r == nil {
 			continue
 		}
@@ -306,11 +302,7 @@
 	}
 
 	for _, route := range grpcRoutes {
-<<<<<<< HEAD
-		r := buildGRPCRoute(validator, route, gateways, snippetsFilters, authenticationFilters)
-=======
-		r := buildGRPCRoute(validator, route, gateways, snippetsFilters, featureFlags)
->>>>>>> 7db19788
+		r := buildGRPCRoute(validator, route, gateways, snippetsFilters, authenticationFilters, featureFlags)
 		if r == nil {
 			continue
 		}
