package graph

import (
	"errors"
	"testing"

	. "github.com/onsi/gomega"
	metav1 "k8s.io/apimachinery/pkg/apis/meta/v1"
	"k8s.io/apimachinery/pkg/types"
	"k8s.io/apimachinery/pkg/util/validation/field"
	"sigs.k8s.io/controller-runtime/pkg/client"
	inference "sigs.k8s.io/gateway-api-inference-extension/api/v1"
	gatewayv1 "sigs.k8s.io/gateway-api/apis/v1"

	ngfAPI "github.com/nginx/nginx-gateway-fabric/v2/apis/v1alpha1"
	"github.com/nginx/nginx-gateway-fabric/v2/internal/controller/state/conditions"
	"github.com/nginx/nginx-gateway-fabric/v2/internal/controller/state/mirror"
	"github.com/nginx/nginx-gateway-fabric/v2/internal/controller/state/validation"
	"github.com/nginx/nginx-gateway-fabric/v2/internal/controller/state/validation/validationfakes"
	"github.com/nginx/nginx-gateway-fabric/v2/internal/framework/helpers"
	"github.com/nginx/nginx-gateway-fabric/v2/internal/framework/kinds"
)

const (
	sectionNameOfCreateHTTPRoute = "test-section"
	emptyPathType                = "/empty-type"
	emptyPathValue               = "/empty-value"
)

func createHTTPRoute(
	name string,
	refName string,
	hostname gatewayv1.Hostname,
	paths ...string,
) *gatewayv1.HTTPRoute {
	rules := make([]gatewayv1.HTTPRouteRule, 0, len(paths))
	pathType := helpers.GetPointer(gatewayv1.PathMatchPathPrefix)

	for _, path := range paths {
		if path == emptyPathType {
			pathType = nil
		}
		pathValue := helpers.GetPointer(path)
		if path == emptyPathValue {
			pathValue = nil
		}
		rules = append(rules, gatewayv1.HTTPRouteRule{
			Matches: []gatewayv1.HTTPRouteMatch{
				{
					Path: &gatewayv1.HTTPPathMatch{
						Type:  pathType,
						Value: pathValue,
					},
				},
			},
			BackendRefs: []gatewayv1.HTTPBackendRef{
				{
					BackendRef: gatewayv1.BackendRef{
						BackendObjectReference: gatewayv1.BackendObjectReference{
							Kind: helpers.GetPointer[gatewayv1.Kind](kinds.Service),
							Name: "backend",
						},
					},
					Filters: []gatewayv1.HTTPRouteFilter{
						{
							Type: gatewayv1.HTTPRouteFilterExtensionRef,
						},
					},
				},
			},
		})
	}

	return &gatewayv1.HTTPRoute{
		ObjectMeta: metav1.ObjectMeta{
			Namespace: "test",
			Name:      name,
		},
		Spec: gatewayv1.HTTPRouteSpec{
			CommonRouteSpec: gatewayv1.CommonRouteSpec{
				ParentRefs: []gatewayv1.ParentReference{
					{
						Namespace:   helpers.GetPointer[gatewayv1.Namespace]("test"),
						Name:        gatewayv1.ObjectName(refName),
						SectionName: helpers.GetPointer[gatewayv1.SectionName](sectionNameOfCreateHTTPRoute),
					},
				},
			},
			Hostnames: []gatewayv1.Hostname{hostname},
			Rules:     rules,
		},
	}
}

func addFilterToPath(hr *gatewayv1.HTTPRoute, path string, filter gatewayv1.HTTPRouteFilter) {
	for i := range hr.Spec.Rules {
		for _, match := range hr.Spec.Rules[i].Matches {
			if match.Path == nil {
				panic("unexpected nil path")
			}
			if *match.Path.Value == path {
				hr.Spec.Rules[i].Filters = append(hr.Spec.Rules[i].Filters, filter)
			}
		}
	}
}

var expRouteBackendRef = RouteBackendRef{
	BackendRef: gatewayv1.BackendRef{
		BackendObjectReference: gatewayv1.BackendObjectReference{
			Kind: helpers.GetPointer[gatewayv1.Kind](kinds.Service),
			Name: "backend",
		},
	},
	Filters: []any{
		gatewayv1.HTTPRouteFilter{
			Type: gatewayv1.HTTPRouteFilterExtensionRef,
		},
	},
}

func createInferencePoolBackend(name, namespace string) gatewayv1.BackendRef {
	return gatewayv1.BackendRef{
		BackendObjectReference: gatewayv1.BackendObjectReference{
			Group:     helpers.GetPointer[gatewayv1.Group](inferenceAPIGroup),
			Kind:      helpers.GetPointer[gatewayv1.Kind](kinds.InferencePool),
			Name:      gatewayv1.ObjectName(name),
			Namespace: helpers.GetPointer(gatewayv1.Namespace(namespace)),
		},
	}
}

func TestBuildHTTPRoutes(t *testing.T) {
	t.Parallel()

	gwNsName := types.NamespacedName{Namespace: "test", Name: "gateway"}

	gateways := map[types.NamespacedName]*Gateway{
		gwNsName: {
			Source: &gatewayv1.Gateway{
				ObjectMeta: metav1.ObjectMeta{
					Namespace: "test",
					Name:      "gateway",
				},
			},
			Valid: true,
		},
	}

	hr := createHTTPRoute("hr-1", gwNsName.Name, "example.com", "/")
	snippetsFilterRef := gatewayv1.HTTPRouteFilter{
		Type: gatewayv1.HTTPRouteFilterExtensionRef,
		ExtensionRef: &gatewayv1.LocalObjectReference{
			Name:  "sf",
			Kind:  kinds.SnippetsFilter,
			Group: ngfAPI.GroupName,
		},
	}
	requestRedirectFilter := gatewayv1.HTTPRouteFilter{
		Type:            gatewayv1.HTTPRouteFilterRequestRedirect,
		RequestRedirect: &gatewayv1.HTTPRequestRedirectFilter{},
	}

	addFilterToPath(hr, "/", snippetsFilterRef)
	addFilterToPath(hr, "/", requestRedirectFilter)

	hrWrongGateway := createHTTPRoute("hr-2", "some-gateway", "example.com", "/")

	hrRoutes := map[types.NamespacedName]*gatewayv1.HTTPRoute{
		client.ObjectKeyFromObject(hr):             hr,
		client.ObjectKeyFromObject(hrWrongGateway): hrWrongGateway,
	}

	sf := &ngfAPI.SnippetsFilter{
		ObjectMeta: metav1.ObjectMeta{
			Namespace: "test",
			Name:      "sf",
		},
		Spec: ngfAPI.SnippetsFilterSpec{
			Snippets: []ngfAPI.Snippet{
				{
					Context: ngfAPI.NginxContextHTTP,
					Value:   "http snippet",
				},
			},
		},
	}

	tests := []struct {
		expected map[RouteKey]*L7Route
		gateways map[types.NamespacedName]*Gateway
		name     string
	}{
		{
			gateways: gateways,
			expected: map[RouteKey]*L7Route{
				CreateRouteKey(hr): {
					Source:    hr,
					RouteType: RouteTypeHTTP,
					ParentRefs: []ParentRef{
						{
							Idx:         0,
							Gateway:     CreateParentRefGateway(gateways[gwNsName]),
							SectionName: hr.Spec.ParentRefs[0].SectionName,
						},
					},
					Valid:      true,
					Attachable: true,
					Spec: L7RouteSpec{
						Hostnames: hr.Spec.Hostnames,
						Rules: []RouteRule{
							{
								ValidMatches: true,
								Filters: RouteRuleFilters{
									Valid: true,
									Filters: []Filter{
										{
											ExtensionRef: snippetsFilterRef.ExtensionRef,
											ResolvedExtensionRef: &ExtensionRefFilter{
												SnippetsFilter: &SnippetsFilter{
													Source: sf,
													Snippets: map[ngfAPI.NginxContext]string{
														ngfAPI.NginxContextHTTP: "http snippet",
													},
													Valid:      true,
													Referenced: true,
												},
												Valid: true,
											},
											RouteType:  RouteTypeHTTP,
											FilterType: FilterExtensionRef,
										},
										{
											RequestRedirect: &gatewayv1.HTTPRequestRedirectFilter{},
											RouteType:       RouteTypeHTTP,
											FilterType:      FilterRequestRedirect,
										},
									},
								},
								Matches:          hr.Spec.Rules[0].Matches,
								RouteBackendRefs: []RouteBackendRef{expRouteBackendRef},
							},
						},
					},
				},
			},
			name: "normal case",
		},
		{
			gateways: map[types.NamespacedName]*Gateway{},
			expected: nil,
			name:     "no gateways",
		},
	}

	validator := &validationfakes.FakeHTTPFieldsValidator{}

	for _, test := range tests {
		t.Run(test.name, func(t *testing.T) {
			t.Parallel()
			g := NewWithT(t)

			snippetsFilters := map[types.NamespacedName]*SnippetsFilter{
				client.ObjectKeyFromObject(sf): {
					Source: sf,
					Valid:  true,
					Snippets: map[ngfAPI.NginxContext]string{
						ngfAPI.NginxContextHTTP: "http snippet",
					},
				},
			}

			routes := buildRoutesForGateways(
				validator,
				hrRoutes,
				map[types.NamespacedName]*gatewayv1.GRPCRoute{},
				test.gateways,
				snippetsFilters,
				nil,
			)
			g.Expect(helpers.Diff(test.expected, routes)).To(BeEmpty())
		})
	}
}

func TestBuildHTTPRoute(t *testing.T) {
	t.Parallel()
	const (
		invalidPath             = "/invalid"
		invalidRedirectHostname = "invalid.example.com"
	)

	gw := &Gateway{
		Source: &gatewayv1.Gateway{
			ObjectMeta: metav1.ObjectMeta{
				Namespace: "test",
				Name:      "gateway",
			},
		},
		Valid: true,
	}
	gatewayNsName := client.ObjectKeyFromObject(gw.Source)

	// Valid HTTPRoute with unsupported rule fields
	hrValidWithUnsupportedField := createHTTPRoute("hr-valid-unsupported", gatewayNsName.Name, "example.com", "/")
	hrValidWithUnsupportedField.Spec.Rules[0].Name = helpers.GetPointer[gatewayv1.SectionName]("unsupported-name")

	// route with valid filter
	validFilter := gatewayv1.HTTPRouteFilter{
		Type:            gatewayv1.HTTPRouteFilterRequestRedirect,
		RequestRedirect: &gatewayv1.HTTPRequestRedirectFilter{},
	}
	hr := createHTTPRoute("hr", gatewayNsName.Name, "example.com", "/", "/filter")
	addFilterToPath(hr, "/filter", validFilter)

	// invalid routes without filters
	hrInvalidHostname := createHTTPRoute("hr", gatewayNsName.Name, "", "/")
	hrNotNGF := createHTTPRoute("hr", "some-gateway", "example.com", "/")
	hrInvalidMatches := createHTTPRoute("hr", gatewayNsName.Name, "example.com", invalidPath)
	hrInvalidMatchesEmptyPathType := createHTTPRoute("hr", gatewayNsName.Name, "example.com", emptyPathType)
	hrInvalidMatchesEmptyPathValue := createHTTPRoute("hr", gatewayNsName.Name, "example.com", emptyPathValue)
	hrDroppedInvalidMatches := createHTTPRoute("hr", gatewayNsName.Name, "example.com", invalidPath, "/")

	// route with invalid filter
	invalidFilter := gatewayv1.HTTPRouteFilter{
		Type: gatewayv1.HTTPRouteFilterRequestRedirect,
		RequestRedirect: &gatewayv1.HTTPRequestRedirectFilter{
			Hostname: helpers.GetPointer[gatewayv1.PreciseHostname](invalidRedirectHostname),
		},
	}
	hrInvalidFilters := createHTTPRoute("hr", gatewayNsName.Name, "example.com", "/filter")
	addFilterToPath(hrInvalidFilters, "/filter", invalidFilter)

	// route with invalid matches and filters
	hrDroppedInvalidMatchesAndInvalidFilters := createHTTPRoute(
		"hr",
		gatewayNsName.Name,
		"example.com",
		invalidPath,
		"/filter",
		"/",
	)
	addFilterToPath(hrDroppedInvalidMatchesAndInvalidFilters, "/filter", invalidFilter)

	// route with both invalid and valid filters in the same rule
	hrDroppedInvalidFilters := createHTTPRoute("hr", gatewayNsName.Name, "example.com", "/filter", "/")
	addFilterToPath(hrDroppedInvalidFilters, "/filter", validFilter)
	addFilterToPath(hrDroppedInvalidFilters, "/", invalidFilter)

	// route with duplicate section names
	hrDuplicateSectionName := createHTTPRoute("hr", gatewayNsName.Name, "example.com", "/")
	hrDuplicateSectionName.Spec.ParentRefs = append(
		hrDuplicateSectionName.Spec.ParentRefs,
		hrDuplicateSectionName.Spec.ParentRefs[0],
	)

	// route with valid snippets filter extension ref
	hrValidSnippetsFilter := createHTTPRoute("hr", gatewayNsName.Name, "example.com", "/filter")
	validSnippetsFilterExtRef := gatewayv1.HTTPRouteFilter{
		Type: gatewayv1.HTTPRouteFilterExtensionRef,
		ExtensionRef: &gatewayv1.LocalObjectReference{
			Group: ngfAPI.GroupName,
			Kind:  kinds.SnippetsFilter,
			Name:  "sf",
		},
	}
	addFilterToPath(hrValidSnippetsFilter, "/filter", validSnippetsFilterExtRef)

	// route with invalid snippets filter extension ref
	hrInvalidSnippetsFilter := createHTTPRoute("hr", gatewayNsName.Name, "example.com", "/filter")
	invalidSnippetsFilterExtRef := gatewayv1.HTTPRouteFilter{
		Type: gatewayv1.HTTPRouteFilterExtensionRef,
		ExtensionRef: &gatewayv1.LocalObjectReference{
			Group: "wrong",
			Kind:  kinds.SnippetsFilter,
			Name:  "sf",
		},
	}
	addFilterToPath(hrInvalidSnippetsFilter, "/filter", invalidSnippetsFilterExtRef)

	// route with unresolvable snippets filter extension ref
	hrUnresolvableSnippetsFilter := createHTTPRoute("hr", gatewayNsName.Name, "example.com", "/filter")
	unresolvableSnippetsFilterExtRef := gatewayv1.HTTPRouteFilter{
		Type: gatewayv1.HTTPRouteFilterExtensionRef,
		ExtensionRef: &gatewayv1.LocalObjectReference{
			Group: ngfAPI.GroupName,
			Kind:  kinds.SnippetsFilter,
			Name:  "does-not-exist",
		},
	}
	addFilterToPath(hrUnresolvableSnippetsFilter, "/filter", unresolvableSnippetsFilterExtRef)

	// route with two invalid snippets filter extensions refs: (1) invalid group (2) unresolvable
	hrInvalidAndUnresolvableSnippetsFilter := createHTTPRoute("hr", gatewayNsName.Name, "example.com", "/filter")
	addFilterToPath(hrInvalidAndUnresolvableSnippetsFilter, "/filter", invalidSnippetsFilterExtRef)
	addFilterToPath(hrInvalidAndUnresolvableSnippetsFilter, "/filter", unresolvableSnippetsFilterExtRef)

	// routes with an inference pool backend
	hrInferencePool := createHTTPRoute("hr", gatewayNsName.Name, "example.com", "/")
	hrInferencePool.Spec.Rules[0].BackendRefs = []gatewayv1.HTTPBackendRef{
		{
			BackendRef: createInferencePoolBackend("ipool", gatewayNsName.Namespace),
		},
	}
	// route with an inference pool backend that does not exist
	hrInferencePoolDoesNotExist := createHTTPRoute("hr", gatewayNsName.Name, "example.com", "/")
	hrInferencePoolDoesNotExist.Spec.Rules[0].BackendRefs = []gatewayv1.HTTPBackendRef{
		{
			BackendRef: createInferencePoolBackend("ipool-does-not-exist", gatewayNsName.Namespace),
		},
	}

	validatorInvalidFieldsInRule := &validationfakes.FakeHTTPFieldsValidator{
		ValidatePathInMatchStub: func(path string) error {
			if path == invalidPath {
				return errors.New("invalid path")
			}
			return nil
		},
		ValidateHostnameStub: func(h string) error {
			if h == invalidRedirectHostname {
				return errors.New("invalid hostname")
			}
			return nil
		},
	}

	tests := []struct {
		validator *validationfakes.FakeHTTPFieldsValidator
		hr        *gatewayv1.HTTPRoute
		expected  *L7Route
		name      string
	}{
		{
			validator: &validationfakes.FakeHTTPFieldsValidator{},
			hr:        hr,
			expected: &L7Route{
				RouteType: RouteTypeHTTP,
				Source:    hr,
				ParentRefs: []ParentRef{
					{
						Idx:         0,
						Gateway:     CreateParentRefGateway(gw),
						SectionName: hr.Spec.ParentRefs[0].SectionName,
					},
				},
				Valid:      true,
				Attachable: true,
				Spec: L7RouteSpec{
					Hostnames: hr.Spec.Hostnames,
					Rules: []RouteRule{
						{
							ValidMatches: true,
							Filters: RouteRuleFilters{
								Valid:   true,
								Filters: []Filter{},
							},
							Matches:          hr.Spec.Rules[0].Matches,
							RouteBackendRefs: []RouteBackendRef{expRouteBackendRef},
						},
						{
							ValidMatches: true,
							Filters: RouteRuleFilters{
								Valid:   true,
								Filters: convertHTTPRouteFilters(hr.Spec.Rules[1].Filters),
							},
							Matches:          hr.Spec.Rules[1].Matches,
							RouteBackendRefs: []RouteBackendRef{expRouteBackendRef},
						},
					},
				},
			},
			name: "normal case",
		},
		{
			validator: &validationfakes.FakeHTTPFieldsValidator{},
			hr:        hrInvalidMatchesEmptyPathType,
			expected: &L7Route{
				RouteType:  RouteTypeHTTP,
				Source:     hrInvalidMatchesEmptyPathType,
				Valid:      false,
				Attachable: true,
				ParentRefs: []ParentRef{
					{
						Idx:         0,
						Gateway:     CreateParentRefGateway(gw),
						SectionName: hrInvalidMatchesEmptyPathType.Spec.ParentRefs[0].SectionName,
					},
				},
				Conditions: []conditions.Condition{
					conditions.NewRouteUnsupportedValue(
						`All rules are invalid: spec.rules[0].matches[0].path.type: Required value: path type cannot be nil`,
					),
				},
				Spec: L7RouteSpec{
					Hostnames: hrInvalidMatchesEmptyPathType.Spec.Hostnames,
					Rules: []RouteRule{
						{
							ValidMatches: false,
							Filters: RouteRuleFilters{
								Valid:   true,
								Filters: []Filter{},
							},
							RouteBackendRefs: []RouteBackendRef{expRouteBackendRef},
							Matches:          hrInvalidMatchesEmptyPathType.Spec.Rules[0].Matches,
						},
					},
				},
			},
			name: "invalid matches with empty path type",
		},
		{
			validator: &validationfakes.FakeHTTPFieldsValidator{},
			hr:        hrDuplicateSectionName,
			expected: &L7Route{
				RouteType: RouteTypeHTTP,
				Source:    hrDuplicateSectionName,
			},
			name: "invalid route with duplicate sectionName",
		},
		{
			validator: &validationfakes.FakeHTTPFieldsValidator{},
			hr:        hrInvalidMatchesEmptyPathValue,
			expected: &L7Route{
				RouteType:  RouteTypeHTTP,
				Source:     hrInvalidMatchesEmptyPathValue,
				Valid:      false,
				Attachable: true,
				ParentRefs: []ParentRef{
					{
						Idx:         0,
						Gateway:     CreateParentRefGateway(gw),
						SectionName: hrInvalidMatchesEmptyPathValue.Spec.ParentRefs[0].SectionName,
					},
				},
				Conditions: []conditions.Condition{
					conditions.NewRouteUnsupportedValue(
						`All rules are invalid: spec.rules[0].matches[0].path.value: Required value: path value cannot be nil`,
					),
				},
				Spec: L7RouteSpec{
					Hostnames: hr.Spec.Hostnames,
					Rules: []RouteRule{
						{
							ValidMatches: false,
							Filters: RouteRuleFilters{
								Valid:   true,
								Filters: []Filter{},
							},
							RouteBackendRefs: []RouteBackendRef{expRouteBackendRef},
							Matches:          hrInvalidMatchesEmptyPathValue.Spec.Rules[0].Matches,
						},
					},
				},
			},
			name: "invalid matches with empty path value",
		},
		{
			validator: &validationfakes.FakeHTTPFieldsValidator{},
			hr:        hrNotNGF,
			expected:  nil,
			name:      "not NGF route",
		},
		{
			validator: &validationfakes.FakeHTTPFieldsValidator{},
			hr:        hrInvalidHostname,
			expected: &L7Route{
				RouteType:  RouteTypeHTTP,
				Source:     hrInvalidHostname,
				Valid:      false,
				Attachable: false,
				ParentRefs: []ParentRef{
					{
						Idx:         0,
						Gateway:     CreateParentRefGateway(gw),
						SectionName: hrInvalidHostname.Spec.ParentRefs[0].SectionName,
					},
				},
				Conditions: []conditions.Condition{
					conditions.NewRouteUnsupportedValue(
						`spec.hostnames[0]: Invalid value: "": cannot be empty string`,
					),
				},
			},
			name: "invalid hostname",
		},
		{
			validator: validatorInvalidFieldsInRule,
			hr:        hrInvalidMatches,
			expected: &L7Route{
				RouteType:  RouteTypeHTTP,
				Source:     hrInvalidMatches,
				Valid:      false,
				Attachable: true,
				ParentRefs: []ParentRef{
					{
						Idx:         0,
						Gateway:     CreateParentRefGateway(gw),
						SectionName: hrInvalidMatches.Spec.ParentRefs[0].SectionName,
					},
				},
				Conditions: []conditions.Condition{
					conditions.NewRouteUnsupportedValue(
						`All rules are invalid: spec.rules[0].matches[0].path.value: Invalid value: "/invalid": invalid path`,
					),
				},
				Spec: L7RouteSpec{
					Hostnames: hr.Spec.Hostnames,
					Rules: []RouteRule{
						{
							ValidMatches: false,
							Filters: RouteRuleFilters{
								Valid:   true,
								Filters: []Filter{},
							},
							Matches:          hrInvalidMatches.Spec.Rules[0].Matches,
							RouteBackendRefs: []RouteBackendRef{expRouteBackendRef},
						},
					},
				},
			},
			name: "all rules invalid, with invalid matches",
		},
		{
			validator: validatorInvalidFieldsInRule,
			hr:        hrInvalidFilters,
			expected: &L7Route{
				RouteType:  RouteTypeHTTP,
				Source:     hrInvalidFilters,
				Valid:      false,
				Attachable: true,
				ParentRefs: []ParentRef{
					{
						Idx:         0,
						Gateway:     CreateParentRefGateway(gw),
						SectionName: hrInvalidFilters.Spec.ParentRefs[0].SectionName,
					},
				},
				Conditions: []conditions.Condition{
					conditions.NewRouteUnsupportedValue(
						`All rules are invalid: spec.rules[0].filters[0].requestRedirect.hostname: ` +
							`Invalid value: "invalid.example.com": invalid hostname`,
					),
				},
				Spec: L7RouteSpec{
					Hostnames: hr.Spec.Hostnames,
					Rules: []RouteRule{
						{
							ValidMatches: true,
							Filters: RouteRuleFilters{
								Valid:   false,
								Filters: convertHTTPRouteFilters(hrInvalidFilters.Spec.Rules[0].Filters),
							},
							Matches:          hrInvalidFilters.Spec.Rules[0].Matches,
							RouteBackendRefs: []RouteBackendRef{expRouteBackendRef},
						},
					},
				},
			},
			name: "all rules invalid, with invalid filters",
		},
		{
			validator: validatorInvalidFieldsInRule,
			hr:        hrDroppedInvalidMatches,
			expected: &L7Route{
				RouteType:  RouteTypeHTTP,
				Source:     hrDroppedInvalidMatches,
				Valid:      true,
				Attachable: true,
				ParentRefs: []ParentRef{
					{
						Idx:         0,
						Gateway:     CreateParentRefGateway(gw),
						SectionName: hrDroppedInvalidMatches.Spec.ParentRefs[0].SectionName,
					},
				},
				Conditions: []conditions.Condition{
					conditions.NewRoutePartiallyInvalid(
						`spec.rules[0].matches[0].path.value: Invalid value: "/invalid": invalid path`,
					),
				},
				Spec: L7RouteSpec{
					Hostnames: hr.Spec.Hostnames,
					Rules: []RouteRule{
						{
							ValidMatches: false,
							Filters: RouteRuleFilters{
								Valid:   true,
								Filters: []Filter{},
							},
							Matches:          hrDroppedInvalidMatches.Spec.Rules[0].Matches,
							RouteBackendRefs: []RouteBackendRef{expRouteBackendRef},
						},
						{
							ValidMatches: true,
							Filters: RouteRuleFilters{
								Valid:   true,
								Filters: []Filter{},
							},
							Matches:          hrDroppedInvalidMatches.Spec.Rules[1].Matches,
							RouteBackendRefs: []RouteBackendRef{expRouteBackendRef},
						},
					},
				},
			},
			name: "dropped invalid rule with invalid matches",
		},

		{
			validator: validatorInvalidFieldsInRule,
			hr:        hrDroppedInvalidMatchesAndInvalidFilters,
			expected: &L7Route{
				RouteType:  RouteTypeHTTP,
				Source:     hrDroppedInvalidMatchesAndInvalidFilters,
				Valid:      true,
				Attachable: true,
				ParentRefs: []ParentRef{
					{
						Idx:         0,
						Gateway:     CreateParentRefGateway(gw),
						SectionName: hrDroppedInvalidMatchesAndInvalidFilters.Spec.ParentRefs[0].SectionName,
					},
				},
				Conditions: []conditions.Condition{
					conditions.NewRoutePartiallyInvalid(
						`[spec.rules[0].matches[0].path.value: Invalid value: "/invalid": invalid path, ` +
							`spec.rules[1].filters[0].requestRedirect.hostname: Invalid value: ` +
							`"invalid.example.com": invalid hostname]`,
					),
				},
				Spec: L7RouteSpec{
					Hostnames: hr.Spec.Hostnames,
					Rules: []RouteRule{
						{
							ValidMatches: false,
							Filters: RouteRuleFilters{
								Valid:   true,
								Filters: []Filter{},
							},
							Matches:          hrDroppedInvalidMatchesAndInvalidFilters.Spec.Rules[0].Matches,
							RouteBackendRefs: []RouteBackendRef{expRouteBackendRef},
						},
						{
							ValidMatches: true,
							Matches:      hrDroppedInvalidMatchesAndInvalidFilters.Spec.Rules[1].Matches,
							Filters: RouteRuleFilters{
								Valid: false,
								Filters: convertHTTPRouteFilters(
									hrDroppedInvalidMatchesAndInvalidFilters.Spec.Rules[1].Filters,
								),
							},
							RouteBackendRefs: []RouteBackendRef{expRouteBackendRef},
						},
						{
							ValidMatches: true,
							Filters: RouteRuleFilters{
								Valid:   true,
								Filters: []Filter{},
							},
							Matches:          hrDroppedInvalidMatchesAndInvalidFilters.Spec.Rules[2].Matches,
							RouteBackendRefs: []RouteBackendRef{expRouteBackendRef},
						},
					},
				},
			},
			name: "dropped invalid rule with invalid filters and invalid rule with invalid matches",
		},
		{
			validator: validatorInvalidFieldsInRule,
			hr:        hrDroppedInvalidFilters,
			expected: &L7Route{
				RouteType:  RouteTypeHTTP,
				Source:     hrDroppedInvalidFilters,
				Valid:      true,
				Attachable: true,
				ParentRefs: []ParentRef{
					{
						Idx:         0,
						Gateway:     CreateParentRefGateway(gw),
						SectionName: hrDroppedInvalidFilters.Spec.ParentRefs[0].SectionName,
					},
				},
				Conditions: []conditions.Condition{
					conditions.NewRoutePartiallyInvalid(
						`spec.rules[1].filters[0].requestRedirect.hostname: Invalid value: ` +
							`"invalid.example.com": invalid hostname`,
					),
				},
				Spec: L7RouteSpec{
					Hostnames: hr.Spec.Hostnames,
					Rules: []RouteRule{
						{
							ValidMatches: true,
							Matches:      hrDroppedInvalidFilters.Spec.Rules[0].Matches,
							Filters: RouteRuleFilters{
								Filters: convertHTTPRouteFilters(hrDroppedInvalidFilters.Spec.Rules[0].Filters),
								Valid:   true,
							},
							RouteBackendRefs: []RouteBackendRef{expRouteBackendRef},
						},
						{
							ValidMatches: true,
							Matches:      hrDroppedInvalidFilters.Spec.Rules[1].Matches,
							Filters: RouteRuleFilters{
								Filters: convertHTTPRouteFilters(hrDroppedInvalidFilters.Spec.Rules[1].Filters),
								Valid:   false,
							},
							RouteBackendRefs: []RouteBackendRef{expRouteBackendRef},
						},
					},
				},
			},
			name: "dropped invalid rule with invalid filters",
		},
		{
			validator: validatorInvalidFieldsInRule,
			hr:        hrValidSnippetsFilter,
			expected: &L7Route{
				RouteType:  RouteTypeHTTP,
				Source:     hrValidSnippetsFilter,
				Valid:      true,
				Attachable: true,
				ParentRefs: []ParentRef{
					{
						Idx:         0,
						Gateway:     CreateParentRefGateway(gw),
						SectionName: hrValidSnippetsFilter.Spec.ParentRefs[0].SectionName,
					},
				},
				Spec: L7RouteSpec{
					Hostnames: hrValidSnippetsFilter.Spec.Hostnames,
					Rules: []RouteRule{
						{
							ValidMatches: true,
							Matches:      hrValidSnippetsFilter.Spec.Rules[0].Matches,
							Filters: RouteRuleFilters{
								Filters: []Filter{
									{
										RouteType:    RouteTypeHTTP,
										FilterType:   FilterExtensionRef,
										ExtensionRef: validSnippetsFilterExtRef.ExtensionRef,
										ResolvedExtensionRef: &ExtensionRefFilter{
											Valid:          true,
											SnippetsFilter: &SnippetsFilter{Valid: true, Referenced: true},
										},
									},
								},
								Valid: true,
							},
							RouteBackendRefs: []RouteBackendRef{expRouteBackendRef},
						},
					},
				},
			},
			name: "rule with valid snippets filter extension ref filter",
		},
		{
			validator: validatorInvalidFieldsInRule,
			hr:        hrInvalidSnippetsFilter,
			expected: &L7Route{
				RouteType:  RouteTypeHTTP,
				Source:     hrInvalidSnippetsFilter,
				Valid:      false,
				Attachable: true,
				ParentRefs: []ParentRef{
					{
						Idx:         0,
						Gateway:     CreateParentRefGateway(gw),
						SectionName: hrInvalidSnippetsFilter.Spec.ParentRefs[0].SectionName,
					},
				},
				Conditions: []conditions.Condition{
					conditions.NewRouteUnsupportedValue(
						"All rules are invalid: spec.rules[0].filters[0].extensionRef: " +
							"Unsupported value: \"wrong\": supported values: \"gateway.nginx.org\"",
					),
				},
				Spec: L7RouteSpec{
					Hostnames: hrInvalidSnippetsFilter.Spec.Hostnames,
					Rules: []RouteRule{
						{
							ValidMatches: true,
							Matches:      hrInvalidSnippetsFilter.Spec.Rules[0].Matches,
							Filters: RouteRuleFilters{
								Filters: convertHTTPRouteFilters(hrInvalidSnippetsFilter.Spec.Rules[0].Filters),
								Valid:   false,
							},
							RouteBackendRefs: []RouteBackendRef{expRouteBackendRef},
						},
					},
				},
			},
			name: "rule with invalid snippets filter extension ref filter",
		},
		{
			validator: validatorInvalidFieldsInRule,
			hr:        hrUnresolvableSnippetsFilter,
			expected: &L7Route{
				RouteType:  RouteTypeHTTP,
				Source:     hrUnresolvableSnippetsFilter,
				Valid:      true,
				Attachable: true,
				ParentRefs: []ParentRef{
					{
						Idx:         0,
						Gateway:     CreateParentRefGateway(gw),
						SectionName: hrUnresolvableSnippetsFilter.Spec.ParentRefs[0].SectionName,
					},
				},
				Conditions: []conditions.Condition{
					conditions.NewRouteResolvedRefsInvalidFilter(
						"spec.rules[0].filters[0].extensionRef: Not found: " +
							`{"group":"gateway.nginx.org","kind":"SnippetsFilter",` +
							`"name":"does-not-exist"}`,
					),
				},
				Spec: L7RouteSpec{
					Hostnames: hrUnresolvableSnippetsFilter.Spec.Hostnames,
					Rules: []RouteRule{
						{
							ValidMatches: true,
							Matches:      hrUnresolvableSnippetsFilter.Spec.Rules[0].Matches,
							Filters: RouteRuleFilters{
								Filters: convertHTTPRouteFilters(hrUnresolvableSnippetsFilter.Spec.Rules[0].Filters),
								Valid:   false,
							},
							RouteBackendRefs: []RouteBackendRef{expRouteBackendRef},
						},
					},
				},
			},
			name: "rule with unresolvable snippets filter extension ref filter",
		},
		{
			validator: validatorInvalidFieldsInRule,
			hr:        hrInvalidAndUnresolvableSnippetsFilter,
			expected: &L7Route{
				RouteType:  RouteTypeHTTP,
				Source:     hrInvalidAndUnresolvableSnippetsFilter,
				Valid:      false,
				Attachable: true,
				ParentRefs: []ParentRef{
					{
						Idx:         0,
						Gateway:     CreateParentRefGateway(gw),
						SectionName: hrInvalidAndUnresolvableSnippetsFilter.Spec.ParentRefs[0].SectionName,
					},
				},
				Conditions: []conditions.Condition{
					conditions.NewRouteUnsupportedValue(
						"All rules are invalid: spec.rules[0].filters[0].extensionRef: " +
							"Unsupported value: \"wrong\": supported values: \"gateway.nginx.org\"",
					),
					conditions.NewRouteResolvedRefsInvalidFilter(
						"spec.rules[0].filters[1].extensionRef: Not found: " +
							`{"group":"gateway.nginx.org","kind":"SnippetsFilter",` +
							`"name":"does-not-exist"}`,
					),
				},
				Spec: L7RouteSpec{
					Hostnames: hrInvalidAndUnresolvableSnippetsFilter.Spec.Hostnames,
					Rules: []RouteRule{
						{
							ValidMatches: true,
							Matches:      hrInvalidAndUnresolvableSnippetsFilter.Spec.Rules[0].Matches,
							Filters: RouteRuleFilters{
								Filters: convertHTTPRouteFilters(
									hrInvalidAndUnresolvableSnippetsFilter.Spec.Rules[0].Filters,
								),
								Valid: false,
							},
							RouteBackendRefs: []RouteBackendRef{expRouteBackendRef},
						},
					},
				},
			},
			name: "rule with one invalid and one unresolvable snippets filter extension ref filter",
		},
		{
			validator: &validationfakes.FakeHTTPFieldsValidator{},
<<<<<<< HEAD
=======
			hr:        hrValidWithUnsupportedField,
			expected: &L7Route{
				RouteType: RouteTypeHTTP,
				Source:    hrValidWithUnsupportedField,
				ParentRefs: []ParentRef{
					{
						Idx:         0,
						Gateway:     CreateParentRefGateway(gw),
						SectionName: hrValidWithUnsupportedField.Spec.ParentRefs[0].SectionName,
					},
				},
				Valid:      true,
				Attachable: true,
				Spec: L7RouteSpec{
					Hostnames: hrValidWithUnsupportedField.Spec.Hostnames,
					Rules: []RouteRule{
						{
							ValidMatches: true,
							Filters: RouteRuleFilters{
								Valid:   true,
								Filters: []Filter{},
							},
							Matches:          hrValidWithUnsupportedField.Spec.Rules[0].Matches,
							RouteBackendRefs: []RouteBackendRef{expRouteBackendRef},
						},
					},
				},
				Conditions: []conditions.Condition{
					conditions.NewRouteAcceptedUnsupportedField("spec.rules[0].name: Forbidden: Name"),
				},
			},
			name: "valid route with unsupported field",
		},
		{
			validator: &validationfakes.FakeHTTPFieldsValidator{},
>>>>>>> 52fb31bf
			hr:        hrInferencePool,
			expected: &L7Route{
				RouteType: RouteTypeHTTP,
				Source:    hrInferencePool,
				ParentRefs: []ParentRef{
					{
						Idx:         0,
						Gateway:     CreateParentRefGateway(gw),
						SectionName: hrInferencePool.Spec.ParentRefs[0].SectionName,
					},
				},
				Valid:      true,
				Attachable: true,
				Spec: L7RouteSpec{
					Hostnames: hrInferencePool.Spec.Hostnames,
					Rules: []RouteRule{
						{
							ValidMatches: true,
							Filters: RouteRuleFilters{
								Valid:   true,
								Filters: []Filter{},
							},
							Matches: hrInferencePool.Spec.Rules[0].Matches,
							RouteBackendRefs: []RouteBackendRef{
								{
									IsInferencePool: true,
									BackendRef: gatewayv1.BackendRef{
										BackendObjectReference: gatewayv1.BackendObjectReference{
											Group:     helpers.GetPointer[gatewayv1.Group](""),
											Kind:      helpers.GetPointer[gatewayv1.Kind](kinds.Service),
											Name:      "ipool-pool-svc",
											Namespace: helpers.GetPointer[gatewayv1.Namespace]("test"),
										},
									},
								},
							},
						},
					},
				},
			},
			name: "route with an inference pool backend gets converted to service",
		},
		{
			validator: &validationfakes.FakeHTTPFieldsValidator{},
			hr:        hrInferencePoolDoesNotExist,
			expected: &L7Route{
				RouteType: RouteTypeHTTP,
				Source:    hrInferencePoolDoesNotExist,
				ParentRefs: []ParentRef{
					{
						Idx:         0,
						Gateway:     CreateParentRefGateway(gw),
						SectionName: hrInferencePoolDoesNotExist.Spec.ParentRefs[0].SectionName,
					},
				},
				Valid:      true,
				Attachable: true,
				Spec: L7RouteSpec{
					Hostnames: hrInferencePoolDoesNotExist.Spec.Hostnames,
					Rules: []RouteRule{
						{
							ValidMatches: true,
							Filters: RouteRuleFilters{
								Valid:   true,
								Filters: []Filter{},
							},
							Matches: hrInferencePoolDoesNotExist.Spec.Rules[0].Matches,
							RouteBackendRefs: []RouteBackendRef{
								{
									BackendRef: createInferencePoolBackend("ipool-does-not-exist", gatewayNsName.Namespace),
								},
							},
						},
					},
				},
			},
			name: "route with an inference pool backend that doesn't exist",
		},
	}

	gws := map[types.NamespacedName]*Gateway{
		gatewayNsName: gw,
	}

	for _, test := range tests {
		t.Run(test.name, func(t *testing.T) {
			t.Parallel()
			g := NewWithT(t)

			snippetsFilters := map[types.NamespacedName]*SnippetsFilter{
				{Namespace: "test", Name: "sf"}: {Valid: true},
			}
			inferencePools := map[types.NamespacedName]*inference.InferencePool{
				{Namespace: "test", Name: "ipool"}: {},
			}

			route := buildHTTPRoute(test.validator, test.hr, gws, snippetsFilters, inferencePools)
			g.Expect(helpers.Diff(test.expected, route)).To(BeEmpty())
		})
	}
}

func TestBuildHTTPRouteWithMirrorRoutes(t *testing.T) {
	t.Parallel()

	gatewayNsName := types.NamespacedName{Namespace: "test", Name: "gateway"}

	gateways := map[types.NamespacedName]*Gateway{
		gatewayNsName: {
			Source: &gatewayv1.Gateway{
				ObjectMeta: metav1.ObjectMeta{
					Namespace: "test",
					Name:      "gateway",
				},
			},
			Valid: true,
			EffectiveNginxProxy: &EffectiveNginxProxy{
				DisableHTTP2: helpers.GetPointer(false),
			},
		},
	}

	// Create a route with a request mirror filter and another random filter
	mirrorFilter := gatewayv1.HTTPRouteFilter{
		Type: gatewayv1.HTTPRouteFilterRequestMirror,
		RequestMirror: &gatewayv1.HTTPRequestMirrorFilter{
			BackendRef: gatewayv1.BackendObjectReference{
				Name: "mirror-backend",
			},
		},
	}
	urlRewriteFilter := gatewayv1.HTTPRouteFilter{
		Type: gatewayv1.HTTPRouteFilterURLRewrite,
		URLRewrite: &gatewayv1.HTTPURLRewriteFilter{
			Hostname: helpers.GetPointer[gatewayv1.PreciseHostname]("hostname"),
		},
	}
	hr := createHTTPRoute("hr", gatewayNsName.Name, "example.com", "/mirror")
	addFilterToPath(hr, "/mirror", mirrorFilter)
	addFilterToPath(hr, "/mirror", urlRewriteFilter)

	// Expected mirror route
	expectedMirrorRoute := &L7Route{
		RouteType: RouteTypeHTTP,
		Source: &gatewayv1.HTTPRoute{
			ObjectMeta: metav1.ObjectMeta{
				Namespace: "test",
				Name:      mirror.RouteName("hr", "mirror-backend", "test", 0),
			},
			Spec: gatewayv1.HTTPRouteSpec{
				CommonRouteSpec: hr.Spec.CommonRouteSpec,
				Hostnames:       hr.Spec.Hostnames,
				Rules: []gatewayv1.HTTPRouteRule{
					{
						Matches: []gatewayv1.HTTPRouteMatch{
							{
								Path: &gatewayv1.HTTPPathMatch{
									Type:  helpers.GetPointer(gatewayv1.PathMatchExact),
									Value: helpers.GetPointer("/_ngf-internal-mirror-mirror-backend-test/hr-0"),
								},
							},
						},
						Filters: []gatewayv1.HTTPRouteFilter{urlRewriteFilter},
						BackendRefs: []gatewayv1.HTTPBackendRef{
							{
								BackendRef: gatewayv1.BackendRef{
									BackendObjectReference: gatewayv1.BackendObjectReference{
										Name: "mirror-backend",
									},
								},
							},
						},
					},
				},
			},
		},
		ParentRefs: []ParentRef{
			{
				Idx:         0,
				Gateway:     CreateParentRefGateway(gateways[gatewayNsName]),
				SectionName: hr.Spec.ParentRefs[0].SectionName,
			},
		},
		Valid:      true,
		Attachable: true,
		Spec: L7RouteSpec{
			Hostnames: hr.Spec.Hostnames,
			Rules: []RouteRule{
				{
					ValidMatches: true,
					Filters: RouteRuleFilters{
						Valid: true,
						Filters: []Filter{
							{
								RouteType:  RouteTypeHTTP,
								FilterType: FilterURLRewrite,
								URLRewrite: urlRewriteFilter.URLRewrite,
							},
						},
					},
					Matches: []gatewayv1.HTTPRouteMatch{
						{
							Path: &gatewayv1.HTTPPathMatch{
								Type:  helpers.GetPointer(gatewayv1.PathMatchExact),
								Value: helpers.GetPointer("/_ngf-internal-mirror-mirror-backend-test/hr-0"),
							},
						},
					},
					RouteBackendRefs: []RouteBackendRef{
						{
							BackendRef: gatewayv1.BackendRef{
								BackendObjectReference: gatewayv1.BackendObjectReference{
									Name: "mirror-backend",
								},
							},
						},
					},
				},
			},
		},
	}

	validator := &validationfakes.FakeHTTPFieldsValidator{}
	snippetsFilters := map[types.NamespacedName]*SnippetsFilter{}

	g := NewWithT(t)

	routes := map[RouteKey]*L7Route{}
	l7route := buildHTTPRoute(validator, hr, gateways, snippetsFilters, nil)
	g.Expect(l7route).NotTo(BeNil())

	buildHTTPMirrorRoutes(routes, l7route, hr, gateways, snippetsFilters)

	obj, ok := expectedMirrorRoute.Source.(*gatewayv1.HTTPRoute)
	g.Expect(ok).To(BeTrue())
	mirrorRouteKey := CreateRouteKey(obj)
	g.Expect(routes).To(HaveKey(mirrorRouteKey))
	g.Expect(helpers.Diff(expectedMirrorRoute, routes[mirrorRouteKey])).To(BeEmpty())
}

func TestProcessHTTPRouteRule_InferencePoolWithMultipleBackendRefs(t *testing.T) {
	t.Parallel()
	g := NewWithT(t)

	validator := &validationfakes.FakeHTTPFieldsValidator{}
	inferencePoolName := "ipool"
	routeNamespace := "test"
	inferencePools := map[types.NamespacedName]*inference.InferencePool{
		{Namespace: routeNamespace, Name: inferencePoolName}: {},
	}

	// BackendRef 1: InferencePool
	backendRef1 := gatewayv1.HTTPBackendRef{
		BackendRef: gatewayv1.BackendRef{
			BackendObjectReference: gatewayv1.BackendObjectReference{
				Group:     helpers.GetPointer[gatewayv1.Group](inferenceAPIGroup),
				Kind:      helpers.GetPointer[gatewayv1.Kind](kinds.InferencePool),
				Name:      gatewayv1.ObjectName(inferencePoolName),
				Namespace: helpers.GetPointer(gatewayv1.Namespace(routeNamespace)),
			},
		},
	}
	// BackendRef 2: Service
	backendRef2 := gatewayv1.HTTPBackendRef{
		BackendRef: gatewayv1.BackendRef{
			BackendObjectReference: gatewayv1.BackendObjectReference{
				Kind: helpers.GetPointer[gatewayv1.Kind](kinds.Service),
				Name: "backend",
			},
		},
	}

	specRule := gatewayv1.HTTPRouteRule{
		Matches: []gatewayv1.HTTPRouteMatch{
			{
				Path: &gatewayv1.HTTPPathMatch{
					Type:  helpers.GetPointer(gatewayv1.PathMatchPathPrefix),
					Value: helpers.GetPointer("/"),
				},
			},
		},
		BackendRefs: []gatewayv1.HTTPBackendRef{backendRef1, backendRef2},
	}

	rulePath := field.NewPath("spec").Child("rules").Index(0)

	routeRule, errs := processHTTPRouteRule(
		specRule,
<<<<<<< HEAD
		routeNamespace,
=======
>>>>>>> 52fb31bf
		rulePath,
		validator,
		nil,
		inferencePools,
<<<<<<< HEAD
=======
		routeNamespace,
>>>>>>> 52fb31bf
	)

	g.Expect(routeRule.RouteBackendRefs).To(BeEmpty())
	g.Expect(errs.invalid).To(HaveLen(1))
	errMsg := "cannot use InferencePool backend when multiple backendRefs are specified in a single rule"
	g.Expect(errs.invalid[0].Error()).To(ContainSubstring(errMsg))
}

func TestValidateMatch(t *testing.T) {
	t.Parallel()
	createAllValidValidator := func() *validationfakes.FakeHTTPFieldsValidator {
		v := &validationfakes.FakeHTTPFieldsValidator{}
		v.ValidateMethodInMatchReturns(true, nil)
		return v
	}

	skipValidator := validationfakes.FakeHTTPFieldsValidator{}
	skipValidator.SkipValidationReturns(true)

	tests := []struct {
		match          gatewayv1.HTTPRouteMatch
		validator      *validationfakes.FakeHTTPFieldsValidator
		name           string
		expectErrCount int
	}{
		{
			validator: createAllValidValidator(),
			match: gatewayv1.HTTPRouteMatch{
				Path: &gatewayv1.HTTPPathMatch{
					Type:  helpers.GetPointer(gatewayv1.PathMatchPathPrefix),
					Value: helpers.GetPointer("/"),
				},
				Headers: []gatewayv1.HTTPHeaderMatch{
					{
						Type:  helpers.GetPointer(gatewayv1.HeaderMatchExact),
						Name:  "header",
						Value: "x",
					},
				},
				QueryParams: []gatewayv1.HTTPQueryParamMatch{
					{
						Type:  helpers.GetPointer(gatewayv1.QueryParamMatchExact),
						Name:  "param",
						Value: "y",
					},
				},
				Method: helpers.GetPointer(gatewayv1.HTTPMethodGet),
			},
			expectErrCount: 0,
			name:           "valid",
		},
		{
			validator: createAllValidValidator(),
			match: gatewayv1.HTTPRouteMatch{
				Path: &gatewayv1.HTTPPathMatch{
					Type:  helpers.GetPointer(gatewayv1.PathMatchExact),
					Value: helpers.GetPointer("/"),
				},
			},
			expectErrCount: 0,
			name:           "valid exact match",
		},
		{
			validator: createAllValidValidator(),
			match: gatewayv1.HTTPRouteMatch{
				Path: &gatewayv1.HTTPPathMatch{
					Type:  helpers.GetPointer(gatewayv1.PathMatchRegularExpression),
					Value: helpers.GetPointer("/foo/(.*)$"),
				},
			},
			expectErrCount: 0,
			name:           "valid regex match",
		},
		{
			validator: func() *validationfakes.FakeHTTPFieldsValidator {
				validator := createAllValidValidator()
				validator.ValidatePathInRegexMatchReturns(errors.New("invalid path value"))
				return validator
			}(),
			match: gatewayv1.HTTPRouteMatch{
				Path: &gatewayv1.HTTPPathMatch{
					Type:  helpers.GetPointer(gatewayv1.PathMatchRegularExpression),
					Value: helpers.GetPointer("(foo"),
				},
			},
			expectErrCount: 1,
			name:           "bad path regex",
		},
		{
			validator: createAllValidValidator(),
			match: gatewayv1.HTTPRouteMatch{
				Path: &gatewayv1.HTTPPathMatch{
					Type:  helpers.GetPointer(gatewayv1.PathMatchPathPrefix),
					Value: helpers.GetPointer("/_ngf-internal-path"),
				},
			},
			expectErrCount: 1,
			name:           "bad path prefix",
		},
		{
			validator: func() *validationfakes.FakeHTTPFieldsValidator {
				validator := createAllValidValidator()
				validator.ValidatePathInMatchReturns(errors.New("invalid path value"))
				return validator
			}(),
			match: gatewayv1.HTTPRouteMatch{
				Path: &gatewayv1.HTTPPathMatch{
					Type:  helpers.GetPointer(gatewayv1.PathMatchPathPrefix),
					Value: helpers.GetPointer("/"),
				},
			},
			expectErrCount: 1,
			name:           "wrong path value",
		},
		{
			validator: createAllValidValidator(),
			match: gatewayv1.HTTPRouteMatch{
				Headers: []gatewayv1.HTTPHeaderMatch{
					{
						Type:  nil,
						Name:  "header",
						Value: "x",
					},
				},
			},
			expectErrCount: 1,
			name:           "header match type is nil",
		},
		{
			validator: func() *validationfakes.FakeHTTPFieldsValidator {
				validator := createAllValidValidator()
				validator.ValidateHeaderNameInMatchReturns(errors.New("invalid header name"))
				return validator
			}(),
			match: gatewayv1.HTTPRouteMatch{
				Headers: []gatewayv1.HTTPHeaderMatch{
					{
						Type:  helpers.GetPointer(gatewayv1.HeaderMatchExact),
						Name:  "header", // any value is invalid by the validator
						Value: "x",
					},
				},
			},
			expectErrCount: 1,
			name:           "header name is invalid",
		},
		{
			validator: createAllValidValidator(),
			match: gatewayv1.HTTPRouteMatch{
				Headers: []gatewayv1.HTTPHeaderMatch{
					{
						Type:  helpers.GetPointer(gatewayv1.HeaderMatchType("invalid")),
						Name:  "header",
						Value: "x",
					},
				},
			},
			expectErrCount: 1,
			name:           "header match type is invalid",
		},
		{
			validator: func() *validationfakes.FakeHTTPFieldsValidator {
				validator := createAllValidValidator()
				validator.ValidateHeaderValueInMatchReturns(errors.New("invalid header value"))
				return validator
			}(),
			match: gatewayv1.HTTPRouteMatch{
				Headers: []gatewayv1.HTTPHeaderMatch{
					{
						Type:  helpers.GetPointer(gatewayv1.HeaderMatchExact),
						Name:  "header",
						Value: "x", // any value is invalid by the validator
					},
				},
			},
			expectErrCount: 1,
			name:           "header value is invalid",
		},
		{
			validator: createAllValidValidator(),
			match: gatewayv1.HTTPRouteMatch{
				QueryParams: []gatewayv1.HTTPQueryParamMatch{
					{
						Type:  nil,
						Name:  "param",
						Value: "y",
					},
				},
			},
			expectErrCount: 1,
			name:           "query param match type is nil",
		},
		{
			validator: createAllValidValidator(),
			match: gatewayv1.HTTPRouteMatch{
				QueryParams: []gatewayv1.HTTPQueryParamMatch{
					{
						Type:  helpers.GetPointer(gatewayv1.QueryParamMatchType("invalid")),
						Name:  "param",
						Value: "y",
					},
				},
			},
			expectErrCount: 1,
			name:           "query param match type is invalid",
		},
		{
			validator: func() *validationfakes.FakeHTTPFieldsValidator {
				validator := createAllValidValidator()
				validator.ValidateQueryParamNameInMatchReturns(errors.New("invalid query param name"))
				return validator
			}(),
			match: gatewayv1.HTTPRouteMatch{
				QueryParams: []gatewayv1.HTTPQueryParamMatch{
					{
						Type:  helpers.GetPointer(gatewayv1.QueryParamMatchExact),
						Name:  "param", // any value is invalid by the validator
						Value: "y",
					},
				},
			},
			expectErrCount: 1,
			name:           "query param name is invalid",
		},
		{
			validator: func() *validationfakes.FakeHTTPFieldsValidator {
				validator := createAllValidValidator()
				validator.ValidateQueryParamValueInMatchReturns(errors.New("invalid query param value"))
				return validator
			}(),
			match: gatewayv1.HTTPRouteMatch{
				QueryParams: []gatewayv1.HTTPQueryParamMatch{
					{
						Type:  helpers.GetPointer(gatewayv1.QueryParamMatchExact),
						Name:  "param",
						Value: "y", // any value is invalid by the validator
					},
				},
			},
			expectErrCount: 1,
			name:           "query param value is invalid",
		},
		{
			validator: func() *validationfakes.FakeHTTPFieldsValidator {
				validator := createAllValidValidator()
				validator.ValidateMethodInMatchReturns(false, []string{"VALID_METHOD"})
				return validator
			}(),
			match: gatewayv1.HTTPRouteMatch{
				Method: helpers.GetPointer(gatewayv1.HTTPMethodGet), // any value is invalid by the validator
			},
			expectErrCount: 1,
			name:           "method is invalid",
		},
		{
			validator: createAllValidValidator(),
			match: gatewayv1.HTTPRouteMatch{
				Path: &gatewayv1.HTTPPathMatch{
					Type:  helpers.GetPointer(gatewayv1.PathMatchRegularExpression),
					Value: helpers.GetPointer("/foo/(.*)$"),
				},
				Headers: []gatewayv1.HTTPHeaderMatch{
					{
						Type:  helpers.GetPointer(gatewayv1.HeaderMatchType("invalid")), // invalid
						Name:  "header",
						Value: "x",
					},
				},
				QueryParams: []gatewayv1.HTTPQueryParamMatch{
					{
						Type:  helpers.GetPointer(gatewayv1.QueryParamMatchType("invalid")), // invalid
						Name:  "param",
						Value: "y",
					},
				},
			},
			expectErrCount: 2,
			name:           "multiple errors",
		},
		{
			validator:      &skipValidator,
			expectErrCount: 0,
			name:           "skip validation",
		},
	}

	for _, test := range tests {
		t.Run(test.name, func(t *testing.T) {
			t.Parallel()
			g := NewWithT(t)
			allErrs := validateMatch(test.validator, test.match, field.NewPath("test"))
			g.Expect(allErrs).To(HaveLen(test.expectErrCount))
		})
	}
}

func TestValidateFilterRedirect(t *testing.T) {
	t.Parallel()
	createAllValidValidator := func() *validationfakes.FakeHTTPFieldsValidator {
		v := &validationfakes.FakeHTTPFieldsValidator{}

		v.ValidateRedirectSchemeReturns(true, nil)
		v.ValidateRedirectStatusCodeReturns(true, nil)

		return v
	}

	tests := []struct {
		requestRedirect *gatewayv1.HTTPRequestRedirectFilter
		validator       *validationfakes.FakeHTTPFieldsValidator
		name            string
		expectErrCount  int
	}{
		{
			validator:       &validationfakes.FakeHTTPFieldsValidator{},
			requestRedirect: nil,
			name:            "nil filter",
			expectErrCount:  1,
		},
		{
			validator: createAllValidValidator(),
			requestRedirect: &gatewayv1.HTTPRequestRedirectFilter{
				Scheme:     helpers.GetPointer("http"),
				Hostname:   helpers.GetPointer[gatewayv1.PreciseHostname]("example.com"),
				Port:       helpers.GetPointer[gatewayv1.PortNumber](80),
				StatusCode: helpers.GetPointer(301),
				Path: &gatewayv1.HTTPPathModifier{
					Type:            gatewayv1.FullPathHTTPPathModifier,
					ReplaceFullPath: helpers.GetPointer("/path"),
				},
			},
			expectErrCount: 0,
			name:           "valid redirect filter",
		},
		{
			validator:       createAllValidValidator(),
			requestRedirect: &gatewayv1.HTTPRequestRedirectFilter{},
			expectErrCount:  0,
			name:            "valid redirect filter with no fields set",
		},
		{
			validator: func() *validationfakes.FakeHTTPFieldsValidator {
				validator := createAllValidValidator()
				validator.ValidateRedirectSchemeReturns(false, []string{"valid-scheme"})
				return validator
			}(),
			requestRedirect: &gatewayv1.HTTPRequestRedirectFilter{
				Scheme: helpers.GetPointer("http"), // any value is invalid by the validator
			},
			expectErrCount: 1,
			name:           "redirect filter with invalid scheme",
		},
		{
			validator: func() *validationfakes.FakeHTTPFieldsValidator {
				validator := createAllValidValidator()
				validator.ValidateHostnameReturns(errors.New("invalid hostname"))
				return validator
			}(),
			requestRedirect: &gatewayv1.HTTPRequestRedirectFilter{
				Hostname: helpers.GetPointer[gatewayv1.PreciseHostname](
					"example.com",
				), // any value is invalid by the validator
			},
			expectErrCount: 1,
			name:           "redirect filter with invalid hostname",
		},
		{
			validator: func() *validationfakes.FakeHTTPFieldsValidator {
				validator := createAllValidValidator()
				validator.ValidateRedirectPortReturns(errors.New("invalid port"))
				return validator
			}(),
			requestRedirect: &gatewayv1.HTTPRequestRedirectFilter{
				Port: helpers.GetPointer[gatewayv1.PortNumber](80), // any value is invalid by the validator
			},
			expectErrCount: 1,
			name:           "redirect filter with invalid port",
		},
		{
			validator: func() *validationfakes.FakeHTTPFieldsValidator {
				validator := createAllValidValidator()
				validator.ValidateRedirectStatusCodeReturns(false, []string{"200"})
				return validator
			}(),
			requestRedirect: &gatewayv1.HTTPRequestRedirectFilter{
				StatusCode: helpers.GetPointer(301), // any value is invalid by the validator
			},
			expectErrCount: 1,
			name:           "redirect filter with invalid status code",
		},
		{
			validator: func() *validationfakes.FakeHTTPFieldsValidator {
				validator := &validationfakes.FakeHTTPFieldsValidator{}
				validator.ValidatePathReturns(errors.New("invalid path value"))
				return validator
			}(),
			requestRedirect: &gatewayv1.HTTPRequestRedirectFilter{
				Path: &gatewayv1.HTTPPathModifier{
					Type:            gatewayv1.FullPathHTTPPathModifier,
					ReplaceFullPath: helpers.GetPointer("/path"),
				}, // any value is invalid by the validator
			},
			expectErrCount: 1,
			name:           "redirect filter with invalid full path",
		},
		{
			validator: func() *validationfakes.FakeHTTPFieldsValidator {
				validator := &validationfakes.FakeHTTPFieldsValidator{}
				validator.ValidatePathReturns(errors.New("invalid path"))
				return validator
			}(),
			requestRedirect: &gatewayv1.HTTPRequestRedirectFilter{
				Path: &gatewayv1.HTTPPathModifier{
					Type:               gatewayv1.PrefixMatchHTTPPathModifier,
					ReplacePrefixMatch: helpers.GetPointer("/path"),
				}, // any value is invalid by the validator
			},
			expectErrCount: 1,
			name:           "redirect filter with invalid prefix path",
		},
		{
			validator: &validationfakes.FakeHTTPFieldsValidator{},
			requestRedirect: &gatewayv1.HTTPRequestRedirectFilter{
				Path: &gatewayv1.HTTPPathModifier{
					Type: "invalid-type",
				},
			},
			expectErrCount: 1,
			name:           "redirect filter with invalid path type",
		},
		{
			validator: func() *validationfakes.FakeHTTPFieldsValidator {
				validator := createAllValidValidator()
				validator.ValidateHostnameReturns(errors.New("invalid hostname"))
				validator.ValidateRedirectPortReturns(errors.New("invalid port"))
				return validator
			}(),
			requestRedirect: &gatewayv1.HTTPRequestRedirectFilter{
				Hostname: helpers.GetPointer[gatewayv1.PreciseHostname](
					"example.com",
				), // any value is invalid by the validator
				Port: helpers.GetPointer[gatewayv1.PortNumber](
					80,
				), // any value is invalid by the validator
			},
			expectErrCount: 2,
			name:           "redirect filter with multiple errors",
		},
	}

	filterPath := field.NewPath("test")

	for _, test := range tests {
		t.Run(test.name, func(t *testing.T) {
			t.Parallel()
			g := NewWithT(t)

			allErrs := validateFilterRedirect(test.validator, test.requestRedirect, filterPath)
			g.Expect(allErrs).To(HaveLen(test.expectErrCount))
		})
	}
}

func TestValidateFilterRewrite(t *testing.T) {
	t.Parallel()
	tests := []struct {
		urlRewrite     *gatewayv1.HTTPURLRewriteFilter
		validator      *validationfakes.FakeHTTPFieldsValidator
		name           string
		expectErrCount int
	}{
		{
			validator:      &validationfakes.FakeHTTPFieldsValidator{},
			urlRewrite:     nil,
			name:           "nil filter",
			expectErrCount: 1,
		},
		{
			validator: &validationfakes.FakeHTTPFieldsValidator{},
			urlRewrite: &gatewayv1.HTTPURLRewriteFilter{
				Hostname: helpers.GetPointer[gatewayv1.PreciseHostname]("example.com"),
				Path: &gatewayv1.HTTPPathModifier{
					Type:            gatewayv1.FullPathHTTPPathModifier,
					ReplaceFullPath: helpers.GetPointer("/path"),
				},
			},
			expectErrCount: 0,
			name:           "valid rewrite filter",
		},
		{
			validator:      &validationfakes.FakeHTTPFieldsValidator{},
			urlRewrite:     &gatewayv1.HTTPURLRewriteFilter{},
			expectErrCount: 0,
			name:           "valid rewrite filter with no fields set",
		},
		{
			validator: func() *validationfakes.FakeHTTPFieldsValidator {
				validator := &validationfakes.FakeHTTPFieldsValidator{}
				validator.ValidateHostnameReturns(errors.New("invalid hostname"))
				return validator
			}(),
			urlRewrite: &gatewayv1.HTTPURLRewriteFilter{
				Hostname: helpers.GetPointer[gatewayv1.PreciseHostname](
					"example.com",
				), // any value is invalid by the validator
			},
			expectErrCount: 1,
			name:           "rewrite filter with invalid hostname",
		},
		{
			validator: &validationfakes.FakeHTTPFieldsValidator{},
			urlRewrite: &gatewayv1.HTTPURLRewriteFilter{
				Path: &gatewayv1.HTTPPathModifier{
					Type: "bad-type",
				},
			},
			expectErrCount: 1,
			name:           "rewrite filter with invalid path type",
		},
		{
			validator: func() *validationfakes.FakeHTTPFieldsValidator {
				validator := &validationfakes.FakeHTTPFieldsValidator{}
				validator.ValidatePathReturns(errors.New("invalid path value"))
				return validator
			}(),
			urlRewrite: &gatewayv1.HTTPURLRewriteFilter{
				Path: &gatewayv1.HTTPPathModifier{
					Type:            gatewayv1.FullPathHTTPPathModifier,
					ReplaceFullPath: helpers.GetPointer("/path"),
				}, // any value is invalid by the validator
			},
			expectErrCount: 1,
			name:           "rewrite filter with invalid full path",
		},
		{
			validator: func() *validationfakes.FakeHTTPFieldsValidator {
				validator := &validationfakes.FakeHTTPFieldsValidator{}
				validator.ValidatePathReturns(errors.New("invalid path"))
				return validator
			}(),
			urlRewrite: &gatewayv1.HTTPURLRewriteFilter{
				Path: &gatewayv1.HTTPPathModifier{
					Type:               gatewayv1.PrefixMatchHTTPPathModifier,
					ReplacePrefixMatch: helpers.GetPointer("/path"),
				}, // any value is invalid by the validator
			},
			expectErrCount: 1,
			name:           "rewrite filter with invalid prefix path",
		},
		{
			validator: func() *validationfakes.FakeHTTPFieldsValidator {
				validator := &validationfakes.FakeHTTPFieldsValidator{}
				validator.ValidateHostnameReturns(errors.New("invalid hostname"))
				validator.ValidatePathReturns(errors.New("invalid path"))
				return validator
			}(),
			urlRewrite: &gatewayv1.HTTPURLRewriteFilter{
				Hostname: helpers.GetPointer[gatewayv1.PreciseHostname](
					"example.com",
				), // any value is invalid by the validator
				Path: &gatewayv1.HTTPPathModifier{
					Type:               gatewayv1.PrefixMatchHTTPPathModifier,
					ReplacePrefixMatch: helpers.GetPointer("/path"),
				}, // any value is invalid by the validator
			},
			expectErrCount: 2,
			name:           "rewrite filter with multiple errors",
		},
	}

	filterPath := field.NewPath("test")

	for _, test := range tests {
		t.Run(test.name, func(t *testing.T) {
			t.Parallel()
			g := NewWithT(t)
			allErrs := validateFilterRewrite(test.validator, test.urlRewrite, filterPath)
			g.Expect(allErrs).To(HaveLen(test.expectErrCount))
		})
	}
}

func TestUnsupportedFieldsErrors(t *testing.T) {
	t.Parallel()

	tests := []struct {
		specRule       gatewayv1.HTTPRouteRule
		name           string
		expectedErrors int
	}{
		{
			name:           "No unsupported fields",
			specRule:       gatewayv1.HTTPRouteRule{}, // Empty rule, no unsupported fields
			expectedErrors: 0,
		},
		{
			name: "One unsupported field",
			specRule: gatewayv1.HTTPRouteRule{
				Name: helpers.GetPointer[gatewayv1.SectionName]("unsupported-name"),
			},
			expectedErrors: 1,
		},
		{
			name: "Multiple unsupported fields",
			specRule: gatewayv1.HTTPRouteRule{
				Name: helpers.GetPointer[gatewayv1.SectionName]("unsupported-name"),
				Timeouts: helpers.GetPointer(gatewayv1.HTTPRouteTimeouts{
					Request: (*gatewayv1.Duration)(helpers.GetPointer("unsupported-timeouts")),
				}),
				Retry: helpers.GetPointer(gatewayv1.HTTPRouteRetry{Attempts: helpers.GetPointer(3)}),
				SessionPersistence: helpers.GetPointer(gatewayv1.SessionPersistence{
					Type: helpers.GetPointer(gatewayv1.SessionPersistenceType("unsupported-session-persistence")),
				}),
			},
			expectedErrors: 4,
		},
	}

	for _, test := range tests {
		t.Run(test.name, func(t *testing.T) {
			t.Parallel()
			g := NewWithT(t)

			rulePath := field.NewPath("spec").Child("rules")
			var errors routeRuleErrors

			unsupportedFieldsErrors := checkForUnsupportedHTTPFields(test.specRule, rulePath)
			if len(unsupportedFieldsErrors) > 0 {
				errors.warn = append(errors.warn, unsupportedFieldsErrors...)
			}

			g.Expect(errors.warn).To(HaveLen(test.expectedErrors))
		})
	}
}

func TestProcessHTTPRouteRules_UnsupportedFields(t *testing.T) {
	t.Parallel()
	routeNamespace := "test"

	tests := []struct {
		name          string
		specRules     []gatewayv1.HTTPRouteRule
		expectedConds []conditions.Condition
		expectedWarns int
		expectedValid bool
	}{
		{
			name:          "No unsupported fields",
			specRules:     []gatewayv1.HTTPRouteRule{{}},
			expectedValid: true,
			expectedConds: nil,
			expectedWarns: 0,
		},
		{
			name: "One unsupported field",
			specRules: []gatewayv1.HTTPRouteRule{
				{
					Name: helpers.GetPointer[gatewayv1.SectionName]("unsupported-name"),
				},
			},
			expectedValid: true,
			expectedConds: []conditions.Condition{
				conditions.NewRouteAcceptedUnsupportedField("spec.rules[0].name: Forbidden: Name"),
			},
			expectedWarns: 1,
		},
		{
			name: "Multiple unsupported fields",
			specRules: []gatewayv1.HTTPRouteRule{
				{
					Name: helpers.GetPointer[gatewayv1.SectionName]("unsupported-name"),
					Timeouts: helpers.GetPointer(gatewayv1.HTTPRouteTimeouts{
						Request: (*gatewayv1.Duration)(helpers.GetPointer("unsupported-timeouts")),
					}),
					Retry: helpers.GetPointer(gatewayv1.HTTPRouteRetry{Attempts: helpers.GetPointer(3)}),
					SessionPersistence: helpers.GetPointer(gatewayv1.SessionPersistence{
						Type: helpers.GetPointer(gatewayv1.SessionPersistenceType("unsupported-session-persistence")),
					}),
				},
			},
			expectedValid: true,
			expectedConds: []conditions.Condition{
				conditions.NewRouteAcceptedUnsupportedField("[spec.rules[0].name: Forbidden: Name, spec.rules[0].timeouts: " +
					"Forbidden: Timeouts, spec.rules[0].retry: Forbidden: Retry, " +
					"spec.rules[0].sessionPersistence: Forbidden: SessionPersistence]"),
			},
			expectedWarns: 4,
		},
	}

	for _, test := range tests {
		t.Run(test.name, func(t *testing.T) {
			t.Parallel()
			g := NewWithT(t)

			_, valid, conds := processHTTPRouteRules(
				test.specRules,
				validation.SkipValidator{},
				nil,
				nil,
				routeNamespace,
			)

			g.Expect(valid).To(Equal(test.expectedValid))
			if test.expectedConds == nil {
				g.Expect(conds).To(BeEmpty())
			} else {
				g.Expect(conds).To(HaveLen(len(test.expectedConds)))
				for i, expectedCond := range test.expectedConds {
					g.Expect(conds[i].Message).To(Equal(expectedCond.Message))
				}
			}
		})
	}
}<|MERGE_RESOLUTION|>--- conflicted
+++ resolved
@@ -978,8 +978,6 @@
 		},
 		{
 			validator: &validationfakes.FakeHTTPFieldsValidator{},
-<<<<<<< HEAD
-=======
 			hr:        hrValidWithUnsupportedField,
 			expected: &L7Route{
 				RouteType: RouteTypeHTTP,
@@ -1015,7 +1013,6 @@
 		},
 		{
 			validator: &validationfakes.FakeHTTPFieldsValidator{},
->>>>>>> 52fb31bf
 			hr:        hrInferencePool,
 			expected: &L7Route{
 				RouteType: RouteTypeHTTP,
@@ -1304,18 +1301,11 @@
 
 	routeRule, errs := processHTTPRouteRule(
 		specRule,
-<<<<<<< HEAD
-		routeNamespace,
-=======
->>>>>>> 52fb31bf
 		rulePath,
 		validator,
 		nil,
 		inferencePools,
-<<<<<<< HEAD
-=======
 		routeNamespace,
->>>>>>> 52fb31bf
 	)
 
 	g.Expect(routeRule.RouteBackendRefs).To(BeEmpty())
