package graph

import (
	"errors"
	"fmt"
	"testing"

	. "github.com/onsi/gomega"
	metav1 "k8s.io/apimachinery/pkg/apis/meta/v1"
	"k8s.io/apimachinery/pkg/types"
	"k8s.io/apimachinery/pkg/util/validation/field"
	"sigs.k8s.io/controller-runtime/pkg/client"
	v1 "sigs.k8s.io/gateway-api/apis/v1"

	ngfAPIv1alpha1 "github.com/nginx/nginx-gateway-fabric/v2/apis/v1alpha1"
	"github.com/nginx/nginx-gateway-fabric/v2/internal/controller/state/conditions"
	"github.com/nginx/nginx-gateway-fabric/v2/internal/controller/state/mirror"
	"github.com/nginx/nginx-gateway-fabric/v2/internal/controller/state/validation"
	"github.com/nginx/nginx-gateway-fabric/v2/internal/controller/state/validation/validationfakes"
	"github.com/nginx/nginx-gateway-fabric/v2/internal/framework/helpers"
	"github.com/nginx/nginx-gateway-fabric/v2/internal/framework/kinds"
)

func createGRPCMethodMatch(
	serviceName,
	methodName,
	methodType string,
	sp *v1.SessionPersistence,
	backendRef []v1.GRPCBackendRef,
) v1.GRPCRouteRule {
	var mt *v1.GRPCMethodMatchType
	if methodType != "nilType" {
		mt = (*v1.GRPCMethodMatchType)(&methodType)
	}
	matches := []v1.GRPCRouteMatch{
		{
			Method: &v1.GRPCMethodMatch{
				Type:    mt,
				Service: &serviceName,
				Method:  &methodName,
			},
		},
	}

	if sp != nil {
		return v1.GRPCRouteRule{
			Matches:            matches,
			SessionPersistence: sp,
			BackendRefs:        backendRef,
		}
	}

	return v1.GRPCRouteRule{
		Matches: matches,
	}
}

func createGRPCHeadersMatch(headerType, headerName, headerValue string) v1.GRPCRouteRule {
	matches := []v1.GRPCRouteMatch{
		{
			Headers: []v1.GRPCHeaderMatch{
				{
					Type:  (*v1.GRPCHeaderMatchType)(&headerType),
					Name:  v1.GRPCHeaderName(headerName),
					Value: headerValue,
				},
			},
		},
	}

	return v1.GRPCRouteRule{
		Matches: matches,
	}
}

func createGRPCRoute(
	name string,
	refName string,
	hostname v1.Hostname,
	rules []v1.GRPCRouteRule,
) *v1.GRPCRoute {
	return &v1.GRPCRoute{
		ObjectMeta: metav1.ObjectMeta{
			Namespace: "test",
			Name:      name,
		},
		Spec: v1.GRPCRouteSpec{
			CommonRouteSpec: v1.CommonRouteSpec{
				ParentRefs: []v1.ParentReference{
					{
						Namespace:   helpers.GetPointer[v1.Namespace]("test"),
						Name:        v1.ObjectName(refName),
						SectionName: helpers.GetPointer[v1.SectionName](v1.SectionName(sectionNameOfCreateHTTPRoute)),
					},
				},
			},
			Hostnames: []v1.Hostname{hostname},
			Rules:     rules,
		},
	}
}

func TestBuildGRPCRoutes(t *testing.T) {
	t.Parallel()
	gwNsName := types.NamespacedName{Namespace: "test", Name: "gateway"}

	gateways := map[types.NamespacedName]*Gateway{
		gwNsName: {
			Source: &v1.Gateway{
				ObjectMeta: metav1.ObjectMeta{
					Namespace: "test",
					Name:      "gateway",
				},
			},
			Valid: true,
			EffectiveNginxProxy: &EffectiveNginxProxy{
				DisableHTTP2: helpers.GetPointer(false),
			},
		},
	}

	snippetsFilterRef := v1.GRPCRouteFilter{
		Type: v1.GRPCRouteFilterExtensionRef,
		ExtensionRef: &v1.LocalObjectReference{
			Name:  "sf",
			Kind:  kinds.SnippetsFilter,
			Group: ngfAPIv1alpha1.GroupName,
		},
	}

	authenticationFilterRef := v1.GRPCRouteFilter{
		Type: v1.GRPCRouteFilterExtensionRef,
		ExtensionRef: &v1.LocalObjectReference{
			Name:  "af",
			Kind:  kinds.AuthenticationFilter,
			Group: ngfAPIv1alpha1.GroupName,
		},
	}

	requestHeaderFilter := v1.GRPCRouteFilter{
		Type:                  v1.GRPCRouteFilterRequestHeaderModifier,
		RequestHeaderModifier: &v1.HTTPHeaderFilter{},
	}

<<<<<<< HEAD
	grRuleWithFilters := v1.GRPCRouteRule{
		Filters: []v1.GRPCRouteFilter{snippetsFilterRef, authenticationFilterRef, requestHeaderFilter},
=======
	unNamedSPConfig := v1.SessionPersistence{
		AbsoluteTimeout: helpers.GetPointer(v1.Duration("10m")),
		Type:            helpers.GetPointer(v1.CookieBasedSessionPersistence),
		CookieConfig: &v1.CookieConfig{
			LifetimeType: helpers.GetPointer((v1.PermanentCookieLifetimeType)),
		},
>>>>>>> 7db19788
	}

	grpcBackendRef := v1.GRPCBackendRef{
		BackendRef: v1.BackendRef{
			BackendObjectReference: v1.BackendObjectReference{
				Kind:      helpers.GetPointer[v1.Kind]("Service"),
				Name:      "grpc-service",
				Namespace: helpers.GetPointer[v1.Namespace]("test"),
				Port:      helpers.GetPointer[v1.PortNumber](80),
			},
		},
	}

	grRuleWithFiltersAndSessionPersistence := v1.GRPCRouteRule{
		Filters:            []v1.GRPCRouteFilter{snippetsFilterRef, requestHeaderFilter},
		SessionPersistence: &unNamedSPConfig,
		BackendRefs:        []v1.GRPCBackendRef{grpcBackendRef},
	}

	gr := createGRPCRoute("gr-1", gwNsName.Name, "example.com", []v1.GRPCRouteRule{grRuleWithFiltersAndSessionPersistence})

	grWrongGateway := createGRPCRoute("gr-2", "some-gateway", "example.com", []v1.GRPCRouteRule{})

	grRoutes := map[types.NamespacedName]*v1.GRPCRoute{
		client.ObjectKeyFromObject(gr):             gr,
		client.ObjectKeyFromObject(grWrongGateway): grWrongGateway,
	}

	sf := &ngfAPIv1alpha1.SnippetsFilter{
		ObjectMeta: metav1.ObjectMeta{
			Namespace: "test",
			Name:      "sf",
		},
		Spec: ngfAPIv1alpha1.SnippetsFilterSpec{
			Snippets: []ngfAPIv1alpha1.Snippet{
				{
					Context: ngfAPIv1alpha1.NginxContextHTTP,
					Value:   "http snippet",
				},
			},
		},
	}

	af := &ngfAPIv1alpha1.AuthenticationFilter{
		ObjectMeta: metav1.ObjectMeta{
			Namespace: "test",
			Name:      "af",
		},
		Spec: ngfAPIv1alpha1.AuthenticationFilterSpec{
			Basic: &ngfAPIv1alpha1.BasicAuth{
				SecretRef: ngfAPIv1alpha1.LocalObjectReference{
					Name: "test-secret",
				},
				Realm: "test-realm",
			},
		},
	}

	tests := []struct {
		expected map[RouteKey]*L7Route
		gateways map[types.NamespacedName]*Gateway
		name     string
	}{
		{
			gateways: gateways,
			expected: map[RouteKey]*L7Route{
				CreateRouteKey(gr): {
					RouteType: RouteTypeGRPC,
					Source:    gr,
					ParentRefs: []ParentRef{
						{
							Idx:         0,
							Gateway:     CreateParentRefGateway(gateways[gwNsName]),
							SectionName: gr.Spec.ParentRefs[0].SectionName,
						},
					},
					Valid:      true,
					Attachable: true,
					Spec: L7RouteSpec{
						Hostnames: gr.Spec.Hostnames,
						Rules: []RouteRule{
							{
								Matches: ConvertGRPCMatches(gr.Spec.Rules[0].Matches),
								Filters: RouteRuleFilters{
									Valid: true,
									Filters: []Filter{
										{
											ExtensionRef: snippetsFilterRef.ExtensionRef,
											ResolvedExtensionRef: &ExtensionRefFilter{
												SnippetsFilter: &SnippetsFilter{
													Source: sf,
													Snippets: map[ngfAPIv1alpha1.NginxContext]string{
														ngfAPIv1alpha1.NginxContextHTTP: "http snippet",
													},
													Valid:      true,
													Referenced: true,
												},
												Valid: true,
											},
											RouteType:  RouteTypeGRPC,
											FilterType: FilterExtensionRef,
										},
										{
											ExtensionRef: authenticationFilterRef.ExtensionRef,
											ResolvedExtensionRef: &ExtensionRefFilter{
												AuthenticationFilter: &AuthenticationFilter{
													Source:     af,
													Valid:      true,
													Referenced: true,
												},
												Valid: true,
											},
											RouteType:  RouteTypeGRPC,
											FilterType: FilterExtensionRef,
										},
										{
											RequestHeaderModifier: &v1.HTTPHeaderFilter{},
											RouteType:             RouteTypeGRPC,
											FilterType:            FilterRequestHeaderModifier,
										},
									},
								},
								ValidMatches: true,
								RouteBackendRefs: []RouteBackendRef{
									{
										BackendRef: v1.BackendRef{
											BackendObjectReference: grpcBackendRef.BackendObjectReference,
										},
										SessionPersistence: &SessionPersistenceConfig{
											Valid:       true,
											Name:        "sp_gr-1_test_0",
											SessionType: *unNamedSPConfig.Type,
											Expiry:      "10m",
											Idx:         "gr-1_test_0",
										},
									},
								},
							},
						},
					},
				},
			},
			name: "normal case",
		},
		{
			gateways: nil,
			expected: nil,
			name:     "no gateways",
		},
	}

	createAllValidValidator := func() *validationfakes.FakeHTTPFieldsValidator {
		v := &validationfakes.FakeHTTPFieldsValidator{}
		v.ValidateDurationReturns("10m", nil)
		return v
	}

	for _, test := range tests {
		t.Run(test.name, func(t *testing.T) {
			t.Parallel()
			g := NewWithT(t)

			snippetsFilters := map[types.NamespacedName]*SnippetsFilter{
				client.ObjectKeyFromObject(sf): {
					Source: sf,
					Valid:  true,
					Snippets: map[ngfAPIv1alpha1.NginxContext]string{
						ngfAPIv1alpha1.NginxContextHTTP: "http snippet",
					},
				},
			}
<<<<<<< HEAD

			authenticationFilters := map[types.NamespacedName]*AuthenticationFilter{
				client.ObjectKeyFromObject(af): {
					Source: af,
					Valid:  true,
				},
			}

=======
>>>>>>> 7db19788
			routes := buildRoutesForGateways(
				createAllValidValidator(),
				map[types.NamespacedName]*v1.HTTPRoute{},
				grRoutes,
				test.gateways,
				snippetsFilters,
				authenticationFilters,
				nil,
				FeatureFlags{
					Plus:         true,
					Experimental: true,
				},
			)
			g.Expect(helpers.Diff(test.expected, routes)).To(BeEmpty())
		})
	}
}

func TestBuildGRPCRoute(t *testing.T) {
	t.Parallel()

	gw := &Gateway{
		Source: &v1.Gateway{
			ObjectMeta: metav1.ObjectMeta{
				Namespace: "test",
				Name:      "gateway",
			},
		},
		Valid: true,
		EffectiveNginxProxy: &EffectiveNginxProxy{
			DisableHTTP2: helpers.GetPointer(false),
		},
	}
	gatewayNsName := client.ObjectKeyFromObject(gw.Source)
	backendRef := v1.BackendRef{
		BackendObjectReference: v1.BackendObjectReference{
			Kind:      helpers.GetPointer[v1.Kind]("Service"),
			Name:      "service1",
			Namespace: helpers.GetPointer[v1.Namespace]("test"),
			Port:      helpers.GetPointer[v1.PortNumber](80),
		},
	}

	grpcBackendRef := v1.GRPCBackendRef{
		BackendRef: backendRef,
	}

	spMethod := &v1.SessionPersistence{
		SessionName:     helpers.GetPointer("grpc-method-session"),
		AbsoluteTimeout: helpers.GetPointer(v1.Duration("10h")),
		Type:            helpers.GetPointer(v1.CookieBasedSessionPersistence),
		CookieConfig: &v1.CookieConfig{
			LifetimeType: helpers.GetPointer((v1.PermanentCookieLifetimeType)),
		},
	}

	methodMatchRule := createGRPCMethodMatch(
		"myService",
		"myMethod",
		"Exact",
		spMethod,
		[]v1.GRPCBackendRef{grpcBackendRef},
	)
	headersMatchRule := createGRPCHeadersMatch("Exact", "MyHeader", "SomeValue")

	methodMatchEmptyFields := createGRPCMethodMatch("", "", "", nil, nil)
	methodMatchInvalidFields := createGRPCMethodMatch("service{}", "method{}", "Exact", nil, nil)
	methodMatchNilType := createGRPCMethodMatch("myService", "myMethod", "nilType", nil, nil)
	headersMatchInvalid := createGRPCHeadersMatch("", "MyHeader", "SomeValue")

	headersMatchEmptyType := v1.GRPCRouteRule{
		Matches: []v1.GRPCRouteMatch{
			{
				Headers: []v1.GRPCHeaderMatch{
					{
						Name:  v1.GRPCHeaderName("MyHeader"),
						Value: "SomeValue",
					},
				},
			},
		},
	}

	grBoth := createGRPCRoute(
		"gr-1",
		gatewayNsName.Name,
		"example.com",
		[]v1.GRPCRouteRule{methodMatchRule, headersMatchRule},
	)

	grEmptyMatch := createGRPCRoute(
		"gr-1",
		gatewayNsName.Name,
		"example.com",
		[]v1.GRPCRouteRule{{BackendRefs: []v1.GRPCBackendRef{grpcBackendRef}}},
	)

	grInvalidHostname := createGRPCRoute("gr-1", gatewayNsName.Name, "", []v1.GRPCRouteRule{methodMatchRule})
	grNotNGF := createGRPCRoute("gr", "some-gateway", "example.com", []v1.GRPCRouteRule{methodMatchRule})

	grInvalidMatchesEmptyMethodFields := createGRPCRoute(
		"gr-1",
		gatewayNsName.Name,
		"example.com",
		[]v1.GRPCRouteRule{methodMatchEmptyFields},
	)
	grInvalidMatchesInvalidMethodFields := createGRPCRoute(
		"gr-1",
		gatewayNsName.Name,
		"example.com",
		[]v1.GRPCRouteRule{methodMatchInvalidFields},
	)
	grInvalidMatchesNilMethodType := createGRPCRoute(
		"gr-1",
		gatewayNsName.Name,
		"example.com",
		[]v1.GRPCRouteRule{methodMatchNilType},
	)
	grInvalidHeadersInvalidType := createGRPCRoute(
		"gr-1",
		gatewayNsName.Name,
		"example.com",
		[]v1.GRPCRouteRule{headersMatchInvalid},
	)

	grInvalidHeadersEmptyType := createGRPCRoute(
		"gr-1",
		gatewayNsName.Name,
		"example.com",
		[]v1.GRPCRouteRule{headersMatchEmptyType},
	)
	grOneInvalid := createGRPCRoute(
		"gr-1",
		gatewayNsName.Name,
		"example.com",
		[]v1.GRPCRouteRule{methodMatchRule, headersMatchInvalid},
	)

	grValidWithUnsupportedField := createGRPCRoute(
		"gr-valid-unsupported",
		gatewayNsName.Name,
		"example.com",
		[]v1.GRPCRouteRule{
			{
				Name: helpers.GetPointer[v1.SectionName]("unsupported-name"),
				Matches: []v1.GRPCRouteMatch{
					{
						Method: &v1.GRPCMethodMatch{
							Type:    helpers.GetPointer(v1.GRPCMethodMatchExact),
							Service: helpers.GetPointer("myService"),
							Method:  helpers.GetPointer("myMethod"),
						},
					},
				},
			},
		},
	)

	grInvalidWithUnsupportedField := createGRPCRoute(
		"gr-invalid-unsupported",
		gatewayNsName.Name,
		"example.com",
		[]v1.GRPCRouteRule{
			{
				Name: helpers.GetPointer[v1.SectionName]("unsupported-name"),
				Matches: []v1.GRPCRouteMatch{
					{
						Method: &v1.GRPCMethodMatch{
							Type:    helpers.GetPointer(v1.GRPCMethodMatchExact),
							Service: helpers.GetPointer(""),
							Method:  helpers.GetPointer(""),
						},
					},
				},
			},
		},
	)

	grDuplicateSectionName := createGRPCRoute(
		"gr",
		gatewayNsName.Name,
		"example.com",
		[]v1.GRPCRouteRule{methodMatchRule},
	)
	grDuplicateSectionName.Spec.ParentRefs = append(
		grDuplicateSectionName.Spec.ParentRefs,
		grDuplicateSectionName.Spec.ParentRefs[0],
	)

	grInvalidFilterRule := createGRPCMethodMatch("myService", "myMethod", "Exact", nil, nil)

	grInvalidFilterRule.Filters = []v1.GRPCRouteFilter{
		{
			Type: "InvalidFilter",
		},
	}

	grInvalidFilter := createGRPCRoute(
		"gr",
		gatewayNsName.Name,
		"example.com",
		[]v1.GRPCRouteRule{grInvalidFilterRule},
	)

	grValidFilterRule := createGRPCMethodMatch("myService", "myMethod", "Exact", nil, nil)
	grValidHeaderMatch := createGRPCHeadersMatch("RegularExpression", "MyHeader", "headers-[a-z]+")
	validSnippetsFilterRef := &v1.LocalObjectReference{
		Group: ngfAPIv1alpha1.GroupName,
		Kind:  kinds.SnippetsFilter,
		Name:  "sf",
	}

	grpcRouteFilters := []v1.GRPCRouteFilter{
		{
			Type: "RequestHeaderModifier",
			RequestHeaderModifier: &v1.HTTPHeaderFilter{
				Remove: []string{"header"},
			},
		},
		{
			Type: "ResponseHeaderModifier",
			ResponseHeaderModifier: &v1.HTTPHeaderFilter{
				Add: []v1.HTTPHeader{
					{Name: "Accept-Encoding", Value: "gzip"},
				},
			},
		},
		{
			Type:         v1.GRPCRouteFilterExtensionRef,
			ExtensionRef: validSnippetsFilterRef,
		},
	}

	grValidFilterRule.Filters = grpcRouteFilters
	grValidHeaderMatch.Filters = grpcRouteFilters

	grValidFilter := createGRPCRoute(
		"gr",
		gatewayNsName.Name,
		"example.com",
		[]v1.GRPCRouteRule{grValidFilterRule, grValidHeaderMatch},
	)

	// route with invalid snippets filter extension ref
	grInvalidSnippetsFilterRule := createGRPCMethodMatch("myService", "myMethod", "Exact", nil, nil)
	grInvalidSnippetsFilterRule.Filters = []v1.GRPCRouteFilter{
		{
			Type: v1.GRPCRouteFilterExtensionRef,
			ExtensionRef: &v1.LocalObjectReference{
				Group: "wrong",
				Kind:  kinds.SnippetsFilter,
				Name:  "sf",
			},
		},
	}
	grInvalidSnippetsFilter := createGRPCRoute(
		"gr",
		gatewayNsName.Name,
		"example.com",
		[]v1.GRPCRouteRule{grInvalidSnippetsFilterRule},
	)

	// route with unresolvable snippets filter extension ref
	grUnresolvableSnippetsFilterRule := createGRPCMethodMatch("myService", "myMethod", "Exact", nil, nil)
	grUnresolvableSnippetsFilterRule.Filters = []v1.GRPCRouteFilter{
		{
			Type: v1.GRPCRouteFilterExtensionRef,
			ExtensionRef: &v1.LocalObjectReference{
				Group: ngfAPIv1alpha1.GroupName,
				Kind:  kinds.SnippetsFilter,
				Name:  "does-not-exist",
			},
		},
	}
	grUnresolvableSnippetsFilter := createGRPCRoute(
		"gr",
		gatewayNsName.Name,
		"example.com",
		[]v1.GRPCRouteRule{grUnresolvableSnippetsFilterRule},
	)

	// route with two invalid snippets filter extensions refs: (1) invalid group (2) unresolvable
	grInvalidAndUnresolvableSnippetsFilterRule := createGRPCMethodMatch("myService", "myMethod", "Exact", nil, nil)
	grInvalidAndUnresolvableSnippetsFilterRule.Filters = []v1.GRPCRouteFilter{
		{
			Type: v1.GRPCRouteFilterExtensionRef,
			ExtensionRef: &v1.LocalObjectReference{
				Group: ngfAPIv1alpha1.GroupName,
				Kind:  kinds.SnippetsFilter,
				Name:  "does-not-exist",
			},
		},
		{
			Type: v1.GRPCRouteFilterExtensionRef,
			ExtensionRef: &v1.LocalObjectReference{
				Group: "wrong",
				Kind:  kinds.SnippetsFilter,
				Name:  "sf",
			},
		},
	}
	grInvalidAndUnresolvableSnippetsFilter := createGRPCRoute(
		"gr",
		gatewayNsName.Name,
		"example.com",
		[]v1.GRPCRouteRule{grInvalidAndUnresolvableSnippetsFilterRule},
	)

	// route with invalid authentication filter extension ref
	grInvalidAuthenticationFilterRule := createGRPCMethodMatch("myService", "myMethod", "Exact")
	grInvalidAuthenticationFilterRule.Filters = []v1.GRPCRouteFilter{
		{
			Type: v1.GRPCRouteFilterExtensionRef,
			ExtensionRef: &v1.LocalObjectReference{
				Group: "wrong",
				Kind:  kinds.AuthenticationFilter,
				Name:  "af",
			},
		},
	}
	grInvalidAuthenticationFilter := createGRPCRoute(
		"gr",
		gatewayNsName.Name,
		"example.com",
		[]v1.GRPCRouteRule{grInvalidAuthenticationFilterRule},
	)

	// route with unresolvable authentication filter extension ref
	grUnresolvableAuthenticationFilterRule := createGRPCMethodMatch("myService", "myMethod", "Exact")
	grUnresolvableAuthenticationFilterRule.Filters = []v1.GRPCRouteFilter{
		{
			Type: v1.GRPCRouteFilterExtensionRef,
			ExtensionRef: &v1.LocalObjectReference{
				Group: ngfAPIv1alpha1.GroupName,
				Kind:  kinds.AuthenticationFilter,
				Name:  "does-not-exist",
			},
		},
	}
	grUnresolvableAuthenticationFilter := createGRPCRoute(
		"gr",
		gatewayNsName.Name,
		"example.com",
		[]v1.GRPCRouteRule{grUnresolvableAuthenticationFilterRule},
	)

	// route with two invalid authentication filter extensions refs: (1) invalid group (2) unresolvable
	grInvalidAndUnresolvableAuthenticationFilterRule := createGRPCMethodMatch("myService", "myMethod", "Exact")
	grInvalidAndUnresolvableAuthenticationFilterRule.Filters = []v1.GRPCRouteFilter{
		{
			Type: v1.GRPCRouteFilterExtensionRef,
			ExtensionRef: &v1.LocalObjectReference{
				Group: "wrong",
				Kind:  kinds.AuthenticationFilter,
				Name:  "af",
			},
		},
		{
			Type: v1.GRPCRouteFilterExtensionRef,
			ExtensionRef: &v1.LocalObjectReference{
				Group: ngfAPIv1alpha1.GroupName,
				Kind:  kinds.AuthenticationFilter,
				Name:  "does-not-exist",
			},
		},
	}
	grInvalidAndUnresolvableAuthenticationFilter := createGRPCRoute(
		"gr",
		gatewayNsName.Name,
		"example.com",
		[]v1.GRPCRouteRule{grInvalidAndUnresolvableAuthenticationFilterRule},
	)

	// route with one valid and one invalid authentication filter extensions ref: (1) invalid group (2) valid
	grInvalidAndValidAuthenticationFilterRule := createGRPCMethodMatch("myService", "myMethod", "Exact")
	grInvalidAndValidAuthenticationFilterRule.Filters = []v1.GRPCRouteFilter{
		{
			Type: v1.GRPCRouteFilterExtensionRef,
			ExtensionRef: &v1.LocalObjectReference{
				Group: "wrong",
				Kind:  kinds.AuthenticationFilter,
				Name:  "af-wrong-group",
			},
		},
		{
			Type: v1.GRPCRouteFilterExtensionRef,
			ExtensionRef: &v1.LocalObjectReference{
				Group: ngfAPIv1alpha1.GroupName,
				Kind:  kinds.AuthenticationFilter,
				Name:  "af",
			},
		},
	}
	grInvalidAndValidAuthenticationFilter := createGRPCRoute(
		"gr",
		gatewayNsName.Name,
		"example.com",
		[]v1.GRPCRouteRule{grInvalidAndValidAuthenticationFilterRule},
	)

	// route with one valid and one unresolved authentication filter extensions ref: (1) unresolved (2) valid
	grUnresolvedAndValidAuthenticationFilterRule := createGRPCMethodMatch("myService", "myMethod", "Exact")
	grUnresolvedAndValidAuthenticationFilterRule.Filters = []v1.GRPCRouteFilter{
		{
			Type: v1.GRPCRouteFilterExtensionRef,
			ExtensionRef: &v1.LocalObjectReference{
				Group: ngfAPIv1alpha1.GroupName,
				Kind:  kinds.AuthenticationFilter,
				Name:  "does-not-exist",
			},
		},
		{
			Type: v1.GRPCRouteFilterExtensionRef,
			ExtensionRef: &v1.LocalObjectReference{
				Group: ngfAPIv1alpha1.GroupName,
				Kind:  kinds.AuthenticationFilter,
				Name:  "af",
			},
		},
	}
	grUnresolvedAndValidAuthenticationFilter := createGRPCRoute(
		"gr",
		gatewayNsName.Name,
		"example.com",
		[]v1.GRPCRouteRule{grUnresolvedAndValidAuthenticationFilterRule},
	)

	// route with two valid authentication filter extensions refs
	grTwoValidAuthenticationFilterRule := createGRPCMethodMatch("myService", "myMethod", "Exact")
	grTwoValidAuthenticationFilterRule.Filters = []v1.GRPCRouteFilter{
		{
			Type: v1.GRPCRouteFilterExtensionRef,
			ExtensionRef: &v1.LocalObjectReference{
				Group: ngfAPIv1alpha1.GroupName,
				Kind:  kinds.AuthenticationFilter,
				Name:  "af",
			},
		},
		{
			Type: v1.GRPCRouteFilterExtensionRef,
			ExtensionRef: &v1.LocalObjectReference{
				Group: ngfAPIv1alpha1.GroupName,
				Kind:  kinds.AuthenticationFilter,
				Name:  "af2",
			},
		},
	}
	grTwoValidAuthenticationFilter := createGRPCRoute(
		"gr",
		gatewayNsName.Name,
		"example.com",
		[]v1.GRPCRouteRule{grTwoValidAuthenticationFilterRule},
	)

	createAllValidValidator := func() *validationfakes.FakeHTTPFieldsValidator {
		v := &validationfakes.FakeHTTPFieldsValidator{}
		v.ValidateMethodInMatchReturns(true, nil)
		return v
	}

	createDurationValidator := func(duration *v1.Duration) *validationfakes.FakeHTTPFieldsValidator {
		v := &validationfakes.FakeHTTPFieldsValidator{}

		if duration == nil {
			v.ValidateDurationReturns("", nil)
		} else {
			v.ValidateDurationReturns(string(*duration), nil)
		}
		return v
	}

	routeFilters := []Filter{
		{
			RouteType:  RouteTypeGRPC,
			FilterType: FilterRequestHeaderModifier,
			RequestHeaderModifier: &v1.HTTPHeaderFilter{
				Remove: []string{"header"},
			},
		},
		{
			RouteType:  RouteTypeGRPC,
			FilterType: FilterResponseHeaderModifier,
			ResponseHeaderModifier: &v1.HTTPHeaderFilter{
				Add: []v1.HTTPHeader{
					{Name: "Accept-Encoding", Value: "gzip"},
				},
			},
		},
		{
			RouteType:    RouteTypeGRPC,
			FilterType:   FilterExtensionRef,
			ExtensionRef: validSnippetsFilterRef,
			ResolvedExtensionRef: &ExtensionRefFilter{
				SnippetsFilter: &SnippetsFilter{
					Valid:      true,
					Referenced: true,
				},
				Valid: true,
			},
		},
	}

	durationSP := v1.Duration("10h")
	tests := []struct {
		validator          *validationfakes.FakeHTTPFieldsValidator
		gr                 *v1.GRPCRoute
		expected           *L7Route
		name               string
		plus, experimental bool
	}{
		{
			validator: createDurationValidator(&durationSP),
			gr:        grBoth,
			expected: &L7Route{
				RouteType: RouteTypeGRPC,
				Source:    grBoth,
				ParentRefs: []ParentRef{
					{
						Idx:         0,
						Gateway:     CreateParentRefGateway(gw),
						SectionName: grBoth.Spec.ParentRefs[0].SectionName,
					},
				},
				Valid:      true,
				Attachable: true,
				Spec: L7RouteSpec{
					Hostnames: grBoth.Spec.Hostnames,
					Rules: []RouteRule{
						{
							ValidMatches: true,
							Filters: RouteRuleFilters{
								Valid:   true,
								Filters: []Filter{},
							},
							Matches: ConvertGRPCMatches(grBoth.Spec.Rules[0].Matches),
							RouteBackendRefs: []RouteBackendRef{
								{
									BackendRef: grpcBackendRef.BackendRef,
									SessionPersistence: &SessionPersistenceConfig{
										Valid:       true,
										Name:        "grpc-method-session",
										SessionType: v1.CookieBasedSessionPersistence,
										Expiry:      "10h",
										Idx:         "gr-1_test_0",
									},
								},
							},
						},
						{
							ValidMatches: true,
							Filters: RouteRuleFilters{
								Valid:   true,
								Filters: []Filter{},
							},
							Matches:          ConvertGRPCMatches(grBoth.Spec.Rules[1].Matches),
							RouteBackendRefs: []RouteBackendRef{},
						},
					},
				},
			},
			plus:         true,
			experimental: true,
			name:         "normal case with both",
		},
		{
			validator: createAllValidValidator(),
			gr:        grEmptyMatch,
			expected: &L7Route{
				RouteType: RouteTypeGRPC,
				Source:    grEmptyMatch,
				ParentRefs: []ParentRef{
					{
						Idx:         0,
						Gateway:     CreateParentRefGateway(gw),
						SectionName: grEmptyMatch.Spec.ParentRefs[0].SectionName,
					},
				},
				Valid:      true,
				Attachable: true,
				Spec: L7RouteSpec{
					Hostnames: grEmptyMatch.Spec.Hostnames,
					Rules: []RouteRule{
						{
							ValidMatches: true,
							Filters: RouteRuleFilters{
								Valid:   true,
								Filters: []Filter{},
							},
							Matches:          ConvertGRPCMatches(grEmptyMatch.Spec.Rules[0].Matches),
							RouteBackendRefs: []RouteBackendRef{{BackendRef: backendRef}},
						},
					},
				},
			},
			name: "valid rule with empty match",
		},
		{
			validator: createAllValidValidator(),
			gr:        grValidFilter,
			expected: &L7Route{
				RouteType: RouteTypeGRPC,
				Source:    grValidFilter,
				ParentRefs: []ParentRef{
					{
						Idx:         0,
						Gateway:     CreateParentRefGateway(gw),
						SectionName: grValidFilter.Spec.ParentRefs[0].SectionName,
					},
				},
				Valid:      true,
				Attachable: true,
				Spec: L7RouteSpec{
					Hostnames: grValidFilter.Spec.Hostnames,
					Rules: []RouteRule{
						{
							ValidMatches:     true,
							Matches:          ConvertGRPCMatches(grValidFilter.Spec.Rules[0].Matches),
							RouteBackendRefs: []RouteBackendRef{},
							Filters: RouteRuleFilters{
								Valid:   true,
								Filters: routeFilters,
							},
						},
						{
							ValidMatches: true,
							Matches:      ConvertGRPCMatches(grValidFilter.Spec.Rules[1].Matches),
							Filters: RouteRuleFilters{
								Valid:   true,
								Filters: routeFilters,
							},
							RouteBackendRefs: []RouteBackendRef{},
						},
					},
				},
			},
			name: "valid path rule, headers with filters",
		},
		{
			validator: createAllValidValidator(),
			gr:        grInvalidMatchesEmptyMethodFields,
			expected: &L7Route{
				RouteType:  RouteTypeGRPC,
				Source:     grInvalidMatchesEmptyMethodFields,
				Valid:      false,
				Attachable: true,
				ParentRefs: []ParentRef{
					{
						Idx:         0,
						Gateway:     CreateParentRefGateway(gw),
						SectionName: grInvalidMatchesEmptyMethodFields.Spec.ParentRefs[0].SectionName,
					},
				},
				Conditions: []conditions.Condition{
					conditions.NewRouteUnsupportedValue(
						`All rules are invalid: ` +
							`[spec.rules[0].matches[0].method.type: Unsupported value: "": supported values: "Exact",` +
							` spec.rules[0].matches[0].method.service: Required value: service is required,` +
							` spec.rules[0].matches[0].method.method: Required value: method is required]`,
					),
				},
				Spec: L7RouteSpec{
					Hostnames: grInvalidMatchesEmptyMethodFields.Spec.Hostnames,
					Rules: []RouteRule{
						{
							ValidMatches: false,
							Filters: RouteRuleFilters{
								Valid:   true,
								Filters: []Filter{},
							},
							Matches:          ConvertGRPCMatches(grInvalidMatchesEmptyMethodFields.Spec.Rules[0].Matches),
							RouteBackendRefs: []RouteBackendRef{},
						},
					},
				},
			},
			name: "invalid matches with empty method fields",
		},
		{
			validator: func() *validationfakes.FakeHTTPFieldsValidator {
				validator := createAllValidValidator()
				validator.ValidatePathInMatchReturns(errors.New("invalid path value"))
				return validator
			}(),
			gr: grInvalidMatchesInvalidMethodFields,
			expected: &L7Route{
				RouteType:  RouteTypeGRPC,
				Source:     grInvalidMatchesInvalidMethodFields,
				Valid:      false,
				Attachable: true,
				ParentRefs: []ParentRef{
					{
						Idx:         0,
						Gateway:     CreateParentRefGateway(gw),
						SectionName: grInvalidMatchesInvalidMethodFields.Spec.ParentRefs[0].SectionName,
					},
				},
				Conditions: []conditions.Condition{
					conditions.NewRouteUnsupportedValue(
						`All rules are invalid: ` +
							`[spec.rules[0].matches[0].method.service: Invalid value: "service{}": invalid path value,` +
							` spec.rules[0].matches[0].method.method: Invalid value: "method{}": invalid path value]`,
					),
				},
				Spec: L7RouteSpec{
					Hostnames: grInvalidMatchesInvalidMethodFields.Spec.Hostnames,
					Rules: []RouteRule{
						{
							ValidMatches: false,
							Filters: RouteRuleFilters{
								Valid:   true,
								Filters: []Filter{},
							},
							Matches:          ConvertGRPCMatches(grInvalidMatchesInvalidMethodFields.Spec.Rules[0].Matches),
							RouteBackendRefs: []RouteBackendRef{},
						},
					},
				},
			},
			name: "invalid matches with invalid method fields",
		},
		{
			validator: createAllValidValidator(),
			gr:        grDuplicateSectionName,
			expected: &L7Route{
				RouteType: RouteTypeGRPC,
				Source:    grDuplicateSectionName,
			},
			name: "invalid route with duplicate sectionName",
		},
		{
			validator: createDurationValidator(&durationSP),
			gr:        grOneInvalid,
			expected: &L7Route{
				Source:     grOneInvalid,
				RouteType:  RouteTypeGRPC,
				Valid:      true,
				Attachable: true,
				ParentRefs: []ParentRef{
					{
						Idx:         0,
						Gateway:     CreateParentRefGateway(gw),
						SectionName: grOneInvalid.Spec.ParentRefs[0].SectionName,
					},
				},
				Conditions: []conditions.Condition{
					conditions.NewRoutePartiallyInvalid(
						`spec.rules[1].matches[0].headers[0].type: Unsupported value: "": supported values: "Exact", "RegularExpression"`,
					),
				},
				Spec: L7RouteSpec{
					Hostnames: grOneInvalid.Spec.Hostnames,
					Rules: []RouteRule{
						{
							ValidMatches: true,
							Filters: RouteRuleFilters{
								Valid:   true,
								Filters: []Filter{},
							},
							Matches: ConvertGRPCMatches(grOneInvalid.Spec.Rules[0].Matches),
							RouteBackendRefs: []RouteBackendRef{
								{
									BackendRef: grpcBackendRef.BackendRef,
									SessionPersistence: &SessionPersistenceConfig{
										Valid:       true,
										Name:        "grpc-method-session",
										SessionType: v1.CookieBasedSessionPersistence,
										Expiry:      "10h",
										Idx:         "gr-1_test_0",
									},
								},
							},
						},
						{
							ValidMatches: false,
							Filters: RouteRuleFilters{
								Valid:   true,
								Filters: []Filter{},
							},
							Matches:          ConvertGRPCMatches(grOneInvalid.Spec.Rules[1].Matches),
							RouteBackendRefs: []RouteBackendRef{},
						},
					},
				},
			},
			plus:         true,
			experimental: true,
			name:         "invalid headers and valid method",
		},
		{
			validator: createAllValidValidator(),
			gr:        grInvalidHeadersInvalidType,
			expected: &L7Route{
				Source:     grInvalidHeadersInvalidType,
				RouteType:  RouteTypeGRPC,
				Valid:      false,
				Attachable: true,
				ParentRefs: []ParentRef{
					{
						Idx:         0,
						Gateway:     CreateParentRefGateway(gw),
						SectionName: grInvalidHeadersInvalidType.Spec.ParentRefs[0].SectionName,
					},
				},
				Conditions: []conditions.Condition{
					conditions.NewRouteUnsupportedValue(
						`All rules are invalid: spec.rules[0].matches[0].headers[0].type: ` +
							`Unsupported value: "": supported values: "Exact", "RegularExpression"`,
					),
				},
				Spec: L7RouteSpec{
					Hostnames: grInvalidHeadersInvalidType.Spec.Hostnames,
					Rules: []RouteRule{
						{
							ValidMatches: false,
							Filters: RouteRuleFilters{
								Valid:   true,
								Filters: []Filter{},
							},
							Matches:          ConvertGRPCMatches(grInvalidHeadersInvalidType.Spec.Rules[0].Matches),
							RouteBackendRefs: []RouteBackendRef{},
						},
					},
				},
			},
			name: "invalid headers with invalid type",
		},
		{
			validator: createAllValidValidator(),
			gr:        grInvalidHeadersEmptyType,
			expected: &L7Route{
				Source:     grInvalidHeadersEmptyType,
				RouteType:  RouteTypeGRPC,
				Valid:      false,
				Attachable: true,
				ParentRefs: []ParentRef{
					{
						Idx:         0,
						Gateway:     CreateParentRefGateway(gw),
						SectionName: grInvalidHeadersEmptyType.Spec.ParentRefs[0].SectionName,
					},
				},
				Conditions: []conditions.Condition{
					conditions.NewRouteUnsupportedValue(
						`All rules are invalid: spec.rules[0].matches[0].headers[0].type: ` +
							`Required value: cannot be empty`,
					),
				},
				Spec: L7RouteSpec{
					Hostnames: grInvalidHeadersEmptyType.Spec.Hostnames,
					Rules: []RouteRule{
						{
							ValidMatches: false,
							Filters: RouteRuleFilters{
								Valid:   true,
								Filters: []Filter{},
							},
							Matches:          ConvertGRPCMatches(grInvalidHeadersEmptyType.Spec.Rules[0].Matches),
							RouteBackendRefs: []RouteBackendRef{},
						},
					},
				},
			},
			name: "invalid headers with no header type specified",
		},
		{
			validator: createAllValidValidator(),
			gr:        grInvalidMatchesNilMethodType,
			expected: &L7Route{
				Source:     grInvalidMatchesNilMethodType,
				RouteType:  RouteTypeGRPC,
				Valid:      false,
				Attachable: true,
				ParentRefs: []ParentRef{
					{
						Idx:         0,
						Gateway:     CreateParentRefGateway(gw),
						SectionName: grInvalidMatchesNilMethodType.Spec.ParentRefs[0].SectionName,
					},
				},
				Conditions: []conditions.Condition{
					conditions.NewRouteUnsupportedValue(
						`All rules are invalid: spec.rules[0].matches[0].method.type: Required value: cannot be empty`,
					),
				},
				Spec: L7RouteSpec{
					Hostnames: grInvalidMatchesNilMethodType.Spec.Hostnames,
					Rules: []RouteRule{
						{
							ValidMatches: false,
							Filters: RouteRuleFilters{
								Valid:   true,
								Filters: []Filter{},
							},
							Matches:          ConvertGRPCMatches(grInvalidMatchesNilMethodType.Spec.Rules[0].Matches),
							RouteBackendRefs: []RouteBackendRef{},
						},
					},
				},
			},
			name: "invalid method with nil type",
		},
		{
			validator: createAllValidValidator(),
			gr:        grInvalidFilter,
			expected: &L7Route{
				Source:     grInvalidFilter,
				RouteType:  RouteTypeGRPC,
				Valid:      false,
				Attachable: true,
				ParentRefs: []ParentRef{
					{
						Idx:         0,
						Gateway:     CreateParentRefGateway(gw),
						SectionName: grInvalidFilter.Spec.ParentRefs[0].SectionName,
					},
				},
				Conditions: []conditions.Condition{
					conditions.NewRouteUnsupportedValue(
						`All rules are invalid: spec.rules[0].filters[0].type: Unsupported value: ` +
							`"InvalidFilter": supported values: "ResponseHeaderModifier", ` +
							`"RequestHeaderModifier", "RequestMirror", "ExtensionRef"`,
					),
				},
				Spec: L7RouteSpec{
					Hostnames: grInvalidFilter.Spec.Hostnames,
					Rules: []RouteRule{
						{
							ValidMatches: true,
							Filters: RouteRuleFilters{
								Valid:   false,
								Filters: convertGRPCRouteFilters(grInvalidFilter.Spec.Rules[0].Filters),
							},
							Matches:          ConvertGRPCMatches(grInvalidFilter.Spec.Rules[0].Matches),
							RouteBackendRefs: []RouteBackendRef{},
						},
					},
				},
			},
			name: "invalid filter",
		},
		{
			validator: createAllValidValidator(),
			gr:        grNotNGF,
			expected:  nil,
			name:      "not NGF route",
		},
		{
			validator: createAllValidValidator(),
			gr:        grInvalidHostname,
			expected: &L7Route{
				Source:     grInvalidHostname,
				RouteType:  RouteTypeGRPC,
				Valid:      false,
				Attachable: false,
				ParentRefs: []ParentRef{
					{
						Idx:         0,
						Gateway:     CreateParentRefGateway(gw),
						SectionName: grInvalidHostname.Spec.ParentRefs[0].SectionName,
					},
				},
				Conditions: []conditions.Condition{
					conditions.NewRouteUnsupportedValue(
						`spec.hostnames[0]: Invalid value: "": cannot be empty string`,
					),
				},
			},
			name: "invalid hostname",
		},
		{
			validator: createAllValidValidator(),
			gr:        grInvalidSnippetsFilter,
			expected: &L7Route{
				Source:     grInvalidSnippetsFilter,
				RouteType:  RouteTypeGRPC,
				Valid:      false,
				Attachable: true,
				ParentRefs: []ParentRef{
					{
						Idx:         0,
						Gateway:     CreateParentRefGateway(gw),
						SectionName: grInvalidSnippetsFilter.Spec.ParentRefs[0].SectionName,
					},
				},
				Conditions: []conditions.Condition{
					conditions.NewRouteUnsupportedValue(
						"All rules are invalid: spec.rules[0].filters[0].extensionRef: " +
							"Unsupported value: \"wrong\": supported values: \"gateway.nginx.org\"",
					),
				},
				Spec: L7RouteSpec{
					Hostnames: grInvalidSnippetsFilter.Spec.Hostnames,
					Rules: []RouteRule{
						{
							ValidMatches: true,
							Filters: RouteRuleFilters{
								Valid:   false,
								Filters: convertGRPCRouteFilters(grInvalidSnippetsFilter.Spec.Rules[0].Filters),
							},
							Matches:          ConvertGRPCMatches(grInvalidSnippetsFilter.Spec.Rules[0].Matches),
							RouteBackendRefs: []RouteBackendRef{},
						},
					},
				},
			},
			name: "invalid snippet filter extension ref",
		},
		{
			validator: createAllValidValidator(),
			gr:        grUnresolvableSnippetsFilter,
			expected: &L7Route{
				Source:     grUnresolvableSnippetsFilter,
				RouteType:  RouteTypeGRPC,
				Valid:      true,
				Attachable: true,
				ParentRefs: []ParentRef{
					{
						Idx:         0,
						Gateway:     CreateParentRefGateway(gw),
						SectionName: grUnresolvableSnippetsFilter.Spec.ParentRefs[0].SectionName,
					},
				},
				Conditions: []conditions.Condition{
					conditions.NewRouteResolvedRefsInvalidFilter(
						"spec.rules[0].filters[0].extensionRef: Not found: " +
							`{"group":"gateway.nginx.org","kind":"SnippetsFilter",` +
							`"name":"does-not-exist"}`,
					),
				},
				Spec: L7RouteSpec{
					Hostnames: grUnresolvableSnippetsFilter.Spec.Hostnames,
					Rules: []RouteRule{
						{
							ValidMatches: true,
							Filters: RouteRuleFilters{
								Valid:   false,
								Filters: convertGRPCRouteFilters(grUnresolvableSnippetsFilter.Spec.Rules[0].Filters),
							},
							Matches:          ConvertGRPCMatches(grUnresolvableSnippetsFilter.Spec.Rules[0].Matches),
							RouteBackendRefs: []RouteBackendRef{},
						},
					},
				},
			},
			name: "unresolvable snippet filter extension ref",
		},
		{
			validator: createAllValidValidator(),
			gr:        grInvalidAndUnresolvableSnippetsFilter,
			expected: &L7Route{
				Source:     grInvalidAndUnresolvableSnippetsFilter,
				RouteType:  RouteTypeGRPC,
				Valid:      false,
				Attachable: true,
				ParentRefs: []ParentRef{
					{
						Idx:         0,
						Gateway:     CreateParentRefGateway(gw),
						SectionName: grInvalidAndUnresolvableSnippetsFilter.Spec.ParentRefs[0].SectionName,
					},
				},
				Conditions: []conditions.Condition{
					conditions.NewRouteUnsupportedValue(
						"All rules are invalid: spec.rules[0].filters[1].extensionRef: " +
							"Unsupported value: \"wrong\": supported values: \"gateway.nginx.org\"",
					),
					conditions.NewRouteResolvedRefsInvalidFilter(
						"spec.rules[0].filters[0].extensionRef: Not found: " +
							`{"group":"gateway.nginx.org","kind":"SnippetsFilter",` +
							`"name":"does-not-exist"}`,
					),
				},
				Spec: L7RouteSpec{
					Hostnames: grInvalidAndUnresolvableSnippetsFilter.Spec.Hostnames,
					Rules: []RouteRule{
						{
							ValidMatches: true,
							Filters: RouteRuleFilters{
								Valid:   false,
								Filters: convertGRPCRouteFilters(grInvalidAndUnresolvableSnippetsFilter.Spec.Rules[0].Filters),
							},
							Matches:          ConvertGRPCMatches(grInvalidAndUnresolvableSnippetsFilter.Spec.Rules[0].Matches),
							RouteBackendRefs: []RouteBackendRef{},
						},
					},
				},
			},
			name: "one invalid and one unresolvable snippet filter extension ref",
		},
		{
			validator: createAllValidValidator(),
			gr:        grInvalidAuthenticationFilter,
			expected: &L7Route{
				Source:     grInvalidAuthenticationFilter,
				RouteType:  RouteTypeGRPC,
				Valid:      false,
				Attachable: true,
				ParentRefs: []ParentRef{
					{
						Idx:         0,
						Gateway:     CreateParentRefGateway(gw),
						SectionName: grInvalidAuthenticationFilter.Spec.ParentRefs[0].SectionName,
					},
				},
				Conditions: []conditions.Condition{
					conditions.NewRouteUnsupportedValue(
						"All rules are invalid: spec.rules[0].filters[0].extensionRef: " +
							"Unsupported value: \"wrong\": supported values: \"gateway.nginx.org\"",
					),
				},
				Spec: L7RouteSpec{
					Hostnames: grInvalidAuthenticationFilter.Spec.Hostnames,
					Rules: []RouteRule{
						{
							ValidMatches: true,
							Filters: RouteRuleFilters{
								Valid:   false,
								Filters: convertGRPCRouteFilters(grInvalidAuthenticationFilter.Spec.Rules[0].Filters),
							},
							Matches:          ConvertGRPCMatches(grInvalidAuthenticationFilter.Spec.Rules[0].Matches),
							RouteBackendRefs: []RouteBackendRef{},
						},
					},
				},
			},
			name: "invalid authentication filter extension ref",
		},
		{
			validator: createAllValidValidator(),
			gr:        grUnresolvableAuthenticationFilter,
			expected: &L7Route{
				Source:     grUnresolvableAuthenticationFilter,
				RouteType:  RouteTypeGRPC,
				Valid:      true,
				Attachable: true,
				ParentRefs: []ParentRef{
					{
						Idx:         0,
						Gateway:     CreateParentRefGateway(gw),
						SectionName: grUnresolvableAuthenticationFilter.Spec.ParentRefs[0].SectionName,
					},
				},
				Conditions: []conditions.Condition{
					conditions.NewRouteResolvedRefsInvalidFilter(
						"spec.rules[0].filters[0].extensionRef: Not found: " +
							`{"group":"gateway.nginx.org","kind":"AuthenticationFilter",` +
							`"name":"does-not-exist"}`,
					),
				},
				Spec: L7RouteSpec{
					Hostnames: grUnresolvableAuthenticationFilter.Spec.Hostnames,
					Rules: []RouteRule{
						{
							ValidMatches: true,
							Filters: RouteRuleFilters{
								Valid:   false,
								Filters: convertGRPCRouteFilters(grUnresolvableAuthenticationFilter.Spec.Rules[0].Filters),
							},
							Matches:          ConvertGRPCMatches(grUnresolvableAuthenticationFilter.Spec.Rules[0].Matches),
							RouteBackendRefs: []RouteBackendRef{},
						},
					},
				},
			},
			name: "unresolvable authentication filter extension ref",
		},
		{
			validator: createAllValidValidator(),
			gr:        grInvalidAndUnresolvableAuthenticationFilter,
			expected: &L7Route{
				Source:     grInvalidAndUnresolvableAuthenticationFilter,
				RouteType:  RouteTypeGRPC,
				Valid:      false,
				Attachable: true,
				ParentRefs: []ParentRef{
					{
						Idx:         0,
						Gateway:     CreateParentRefGateway(gw),
						SectionName: grInvalidAndUnresolvableAuthenticationFilter.Spec.ParentRefs[0].SectionName,
					},
				},
				Conditions: []conditions.Condition{
					conditions.NewRouteUnsupportedValue(
						`All rules are invalid: [` +
							`spec.rules[0].filters[0].extensionRef: Unsupported value: "wrong": supported values: "gateway.nginx.org", ` +
							`spec.rules[0].filters[1].extensionRef: Invalid value: ` +
							`{"group":"gateway.nginx.org","kind":"AuthenticationFilter","name":"does-not-exist"}: ` +
							`only one AuthenticationFilter is allowed per Route rule` +
							`]`,
					),
				},
				Spec: L7RouteSpec{
					Hostnames: grInvalidAndUnresolvableAuthenticationFilter.Spec.Hostnames,
					Rules: []RouteRule{
						{
							ValidMatches: true,
							Filters: RouteRuleFilters{
								Valid:   false,
								Filters: convertGRPCRouteFilters(grInvalidAndUnresolvableAuthenticationFilter.Spec.Rules[0].Filters),
							},
							Matches:          ConvertGRPCMatches(grInvalidAndUnresolvableAuthenticationFilter.Spec.Rules[0].Matches),
							RouteBackendRefs: []RouteBackendRef{},
						},
					},
				},
			},
			name: "one invalid and one unresolvable authentication filter extension ref",
		},
		{
			validator: createAllValidValidator(),
			gr:        grInvalidAndValidAuthenticationFilter,
			expected: &L7Route{
				Source:     grInvalidAndValidAuthenticationFilter,
				RouteType:  RouteTypeGRPC,
				Valid:      false,
				Attachable: true,
				ParentRefs: []ParentRef{
					{
						Idx:         0,
						Gateway:     CreateParentRefGateway(gw),
						SectionName: grInvalidAndValidAuthenticationFilter.Spec.ParentRefs[0].SectionName,
					},
				},
				Conditions: []conditions.Condition{
					conditions.NewRouteUnsupportedValue(
						`All rules are invalid: [` +
							`spec.rules[0].filters[0].extensionRef: Unsupported value: "wrong": supported values: "gateway.nginx.org", ` +
							`spec.rules[0].filters[1].extensionRef: Invalid value: ` +
							`{"group":"gateway.nginx.org","kind":"AuthenticationFilter","name":"af"}: ` +
							`only one AuthenticationFilter is allowed per Route rule` +
							`]`,
					),
				},
				Spec: L7RouteSpec{
					Hostnames: grInvalidAndValidAuthenticationFilter.Spec.Hostnames,
					Rules: []RouteRule{
						{
							ValidMatches: true,
							Filters: RouteRuleFilters{
								Valid:   false,
								Filters: convertGRPCRouteFilters(grInvalidAndValidAuthenticationFilter.Spec.Rules[0].Filters),
							},
							Matches:          ConvertGRPCMatches(grInvalidAndValidAuthenticationFilter.Spec.Rules[0].Matches),
							RouteBackendRefs: []RouteBackendRef{},
						},
					},
				},
			},
			name: "one invalid and one valid authentication filter extension ref",
		},
		{
			validator: createAllValidValidator(),
			gr:        grUnresolvedAndValidAuthenticationFilter,
			expected: &L7Route{
				Source:     grUnresolvedAndValidAuthenticationFilter,
				RouteType:  RouteTypeGRPC,
				Valid:      false,
				Attachable: true,
				ParentRefs: []ParentRef{
					{
						Idx:         0,
						Gateway:     CreateParentRefGateway(gw),
						SectionName: grUnresolvedAndValidAuthenticationFilter.Spec.ParentRefs[0].SectionName,
					},
				},
				Conditions: []conditions.Condition{
					conditions.NewRouteUnsupportedValue(
						`All rules are invalid: ` +
							`spec.rules[0].filters[1].extensionRef: Invalid value: ` +
							`{"group":"gateway.nginx.org","kind":"AuthenticationFilter","name":"af"}: ` +
							`only one AuthenticationFilter is allowed per Route rule`,
					),
					conditions.NewRouteResolvedRefsInvalidFilter(
						`spec.rules[0].filters[0].extensionRef: Not found: ` +
							`{"group":"gateway.nginx.org","kind":"AuthenticationFilter","name":"does-not-exist"}`,
					),
				},
				Spec: L7RouteSpec{
					Hostnames: grUnresolvedAndValidAuthenticationFilter.Spec.Hostnames,
					Rules: []RouteRule{
						{
							ValidMatches: true,
							Filters: RouteRuleFilters{
								Valid:   false,
								Filters: convertGRPCRouteFilters(grUnresolvedAndValidAuthenticationFilter.Spec.Rules[0].Filters),
							},
							Matches:          ConvertGRPCMatches(grUnresolvedAndValidAuthenticationFilter.Spec.Rules[0].Matches),
							RouteBackendRefs: []RouteBackendRef{},
						},
					},
				},
			},
			name: "one unresolved and one valid authentication filter extension ref",
		},
		{
			validator: createAllValidValidator(),
			gr:        grTwoValidAuthenticationFilter,
			expected: &L7Route{
				Source:     grTwoValidAuthenticationFilter,
				RouteType:  RouteTypeGRPC,
				Valid:      false,
				Attachable: true,
				ParentRefs: []ParentRef{
					{
						Idx:         0,
						Gateway:     CreateParentRefGateway(gw),
						SectionName: grTwoValidAuthenticationFilter.Spec.ParentRefs[0].SectionName,
					},
				},
				Conditions: []conditions.Condition{
					conditions.NewRouteUnsupportedValue(
						`All rules are invalid: ` +
							`spec.rules[0].filters[1].extensionRef: Invalid value: ` +
							`{"group":"gateway.nginx.org","kind":"AuthenticationFilter","name":"af2"}: ` +
							`only one AuthenticationFilter is allowed per Route rule`,
					),
				},
				Spec: L7RouteSpec{
					Hostnames: grTwoValidAuthenticationFilter.Spec.Hostnames,
					Rules: []RouteRule{
						{
							ValidMatches: true,
							Filters: RouteRuleFilters{
								Valid: false,
								Filters: []Filter{
									{
										RouteType:    RouteTypeGRPC,
										FilterType:   FilterExtensionRef,
										ExtensionRef: grTwoValidAuthenticationFilter.Spec.Rules[0].Filters[0].ExtensionRef,
										ResolvedExtensionRef: &ExtensionRefFilter{
											Valid:                true,
											AuthenticationFilter: &AuthenticationFilter{Valid: true, Referenced: true},
										},
									},
									{
										RouteType:            RouteTypeGRPC,
										FilterType:           FilterExtensionRef,
										ExtensionRef:         grTwoValidAuthenticationFilter.Spec.Rules[0].Filters[1].ExtensionRef,
										ResolvedExtensionRef: nil,
									},
								},
							},
							Matches:          ConvertGRPCMatches(grTwoValidAuthenticationFilter.Spec.Rules[0].Matches),
							RouteBackendRefs: []RouteBackendRef{},
						},
					},
				},
			},
			name: "two valid authentication filter extension refs",
		},
		{
			validator: createAllValidValidator(),
			gr:        grValidWithUnsupportedField,
			expected: &L7Route{
				RouteType: RouteTypeGRPC,
				Source:    grValidWithUnsupportedField,
				ParentRefs: []ParentRef{
					{
						Idx:         0,
						Gateway:     CreateParentRefGateway(gw),
						SectionName: grValidWithUnsupportedField.Spec.ParentRefs[0].SectionName,
					},
				},
				Valid:      true,
				Attachable: true,
				Spec: L7RouteSpec{
					Hostnames: grValidWithUnsupportedField.Spec.Hostnames,
					Rules: []RouteRule{
						{
							ValidMatches: true,
							Filters: RouteRuleFilters{
								Valid:   true,
								Filters: []Filter{},
							},
							Matches:          ConvertGRPCMatches(grValidWithUnsupportedField.Spec.Rules[0].Matches),
							RouteBackendRefs: []RouteBackendRef{},
						},
					},
				},
				Conditions: []conditions.Condition{
					conditions.NewRouteAcceptedUnsupportedField("spec.rules[0].name: Forbidden: Name"),
				},
			},
			name: "valid route with unsupported field",
		},
		{
			validator: createAllValidValidator(),
			gr:        grInvalidWithUnsupportedField,
			expected: &L7Route{
				RouteType: RouteTypeGRPC,
				Source:    grInvalidWithUnsupportedField,
				ParentRefs: []ParentRef{
					{
						Idx:         0,
						Gateway:     CreateParentRefGateway(gw),
						SectionName: grInvalidWithUnsupportedField.Spec.ParentRefs[0].SectionName,
					},
				},
				Valid:      false,
				Attachable: true,
				Spec: L7RouteSpec{
					Hostnames: grInvalidWithUnsupportedField.Spec.Hostnames,
					Rules: []RouteRule{
						{
							ValidMatches: false,
							Filters: RouteRuleFilters{
								Valid:   true,
								Filters: []Filter{},
							},
							Matches:          ConvertGRPCMatches(grInvalidWithUnsupportedField.Spec.Rules[0].Matches),
							RouteBackendRefs: []RouteBackendRef{},
						},
					},
				},
				Conditions: []conditions.Condition{
					conditions.NewRouteAcceptedUnsupportedField("spec.rules[0].name: Forbidden: Name"),
					conditions.NewRouteUnsupportedValue(
						"All rules are invalid: [spec.rules[0].matches[0].method.service: Required value: service is required, " +
							"spec.rules[0].matches[0].method.method: Required value: method is required]",
					),
				},
			},
			name: "invalid route with unsupported field",
		},
	}

	gws := map[types.NamespacedName]*Gateway{
		gatewayNsName: gw,
	}

	for _, test := range tests {
		t.Run(test.name, func(t *testing.T) {
			t.Parallel()
			g := NewWithT(t)

			snippetsFilters := map[types.NamespacedName]*SnippetsFilter{
				{Namespace: "test", Name: "sf"}: {Valid: true},
			}
<<<<<<< HEAD
			authenticationFilters := map[types.NamespacedName]*AuthenticationFilter{
				{Namespace: "test", Name: "af"}: {Valid: true},
			}
			route := buildGRPCRoute(test.validator, test.gr, gws, snippetsFilters, authenticationFilters)
=======
			route := buildGRPCRoute(
				test.validator,
				test.gr,
				gws,
				snippetsFilters,
				FeatureFlags{
					Plus:         test.plus,
					Experimental: test.experimental,
				},
			)
>>>>>>> 7db19788
			g.Expect(helpers.Diff(test.expected, route)).To(BeEmpty())
		})
	}
}

func TestBuildGRPCRouteWithMirrorRoutes(t *testing.T) {
	t.Parallel()

	gatewayNsName := types.NamespacedName{Namespace: "test", Name: "gateway"}

	gateways := map[types.NamespacedName]*Gateway{
		gatewayNsName: {
			Source: &v1.Gateway{
				ObjectMeta: metav1.ObjectMeta{
					Namespace: "test",
					Name:      "gateway",
				},
			},
			Valid: true,
			EffectiveNginxProxy: &EffectiveNginxProxy{
				DisableHTTP2: helpers.GetPointer(false),
			},
		},
	}

	// Create a route with a request mirror filter and another random filter
	mirrorFilter := v1.GRPCRouteFilter{
		Type: v1.GRPCRouteFilterRequestMirror,
		RequestMirror: &v1.HTTPRequestMirrorFilter{
			BackendRef: v1.BackendObjectReference{
				Name: "mirror-backend",
			},
		},
	}

	headerFilter := v1.GRPCRouteFilter{
		Type: v1.GRPCRouteFilterRequestHeaderModifier,
		RequestHeaderModifier: &v1.HTTPHeaderFilter{
			Add: []v1.HTTPHeader{
				{Name: "X-Custom-Header", Value: "some-value"},
			},
		},
	}

	gr := createGRPCRoute(
		"gr",
		gatewayNsName.Name,
		"example.com",
		[]v1.GRPCRouteRule{
			{
				Matches: []v1.GRPCRouteMatch{
					{
						Method: &v1.GRPCMethodMatch{
							Type:    helpers.GetPointer(v1.GRPCMethodMatchExact),
							Service: helpers.GetPointer("svc1"),
							Method:  helpers.GetPointer("method"),
						},
					},
				},
				Filters: []v1.GRPCRouteFilter{mirrorFilter, headerFilter},
			},
		},
	)

	// Expected mirror route
	expectedMirrorRoute := &L7Route{
		RouteType: RouteTypeGRPC,
		Source: &v1.GRPCRoute{
			ObjectMeta: metav1.ObjectMeta{
				Namespace: "test",
				Name:      mirror.RouteName("gr", "mirror-backend", "test", 0),
			},
			Spec: v1.GRPCRouteSpec{
				CommonRouteSpec: gr.Spec.CommonRouteSpec,
				Hostnames:       gr.Spec.Hostnames,
				Rules: []v1.GRPCRouteRule{
					{
						Matches: []v1.GRPCRouteMatch{
							{
								Method: &v1.GRPCMethodMatch{
									Type:    helpers.GetPointer(v1.GRPCMethodMatchExact),
									Service: helpers.GetPointer("/_ngf-internal-mirror-mirror-backend-test/gr-0"),
								},
							},
						},
						Filters: []v1.GRPCRouteFilter{headerFilter},
						BackendRefs: []v1.GRPCBackendRef{
							{
								BackendRef: v1.BackendRef{
									BackendObjectReference: v1.BackendObjectReference{
										Name: "mirror-backend",
									},
								},
							},
						},
					},
				},
			},
		},
		ParentRefs: []ParentRef{
			{
				Idx:         0,
				Gateway:     CreateParentRefGateway(gateways[gatewayNsName]),
				SectionName: gr.Spec.ParentRefs[0].SectionName,
			},
		},
		Valid:      true,
		Attachable: true,
		Spec: L7RouteSpec{
			Hostnames: gr.Spec.Hostnames,
			Rules: []RouteRule{
				{
					ValidMatches: true,
					Filters: RouteRuleFilters{
						Valid: true,
						Filters: []Filter{
							{
								RouteType:             RouteTypeGRPC,
								FilterType:            FilterRequestHeaderModifier,
								RequestHeaderModifier: headerFilter.RequestHeaderModifier,
							},
						},
					},
					Matches: []v1.HTTPRouteMatch{
						{
							Path: &v1.HTTPPathMatch{
								Type:  helpers.GetPointer(v1.PathMatchExact),
								Value: helpers.GetPointer("/_ngf-internal-mirror-mirror-backend-test/gr-0"),
							},
							Headers: []v1.HTTPHeaderMatch{},
						},
					},
					RouteBackendRefs: []RouteBackendRef{
						{
							BackendRef: v1.BackendRef{
								BackendObjectReference: v1.BackendObjectReference{
									Name: "mirror-backend",
								},
							},
						},
					},
				},
			},
		},
	}

	validator := &validationfakes.FakeHTTPFieldsValidator{}
	snippetsFilters := map[types.NamespacedName]*SnippetsFilter{}

	g := NewWithT(t)

	featureFlags := FeatureFlags{
		Plus:         false,
		Experimental: false,
	}

	routes := map[RouteKey]*L7Route{}
<<<<<<< HEAD
	l7route := buildGRPCRoute(validator, gr, gateways, snippetsFilters, nil)
=======
	l7route := buildGRPCRoute(
		validator,
		gr,
		gateways,
		snippetsFilters,
		featureFlags,
	)
>>>>>>> 7db19788
	g.Expect(l7route).NotTo(BeNil())
	buildGRPCMirrorRoutes(routes, l7route, gr, gateways, snippetsFilters, featureFlags)

	obj, ok := expectedMirrorRoute.Source.(*v1.GRPCRoute)
	g.Expect(ok).To(BeTrue())
	mirrorRouteKey := CreateRouteKey(obj)
	g.Expect(routes).To(HaveKey(mirrorRouteKey))
	g.Expect(helpers.Diff(expectedMirrorRoute, routes[mirrorRouteKey])).To(BeEmpty())
}

func TestConvertGRPCMatches(t *testing.T) {
	t.Parallel()
	methodMatch := createGRPCMethodMatch("myService", "myMethod", "Exact", nil, nil).Matches

	headersMatch := createGRPCHeadersMatch("Exact", "MyHeader", "SomeValue").Matches

	headerMatchRegularExp := createGRPCHeadersMatch("RegularExpression", "HeaderRegex", "headers-[a-z]+").Matches

	expectedHTTPMatches := []v1.HTTPRouteMatch{
		{
			Path: &v1.HTTPPathMatch{
				Type:  helpers.GetPointer(v1.PathMatchExact),
				Value: helpers.GetPointer("/myService/myMethod"),
			},
			Headers: []v1.HTTPHeaderMatch{},
		},
	}

	expectedHeadersMatches := []v1.HTTPRouteMatch{
		{
			Path: &v1.HTTPPathMatch{
				Type:  helpers.GetPointer(v1.PathMatchPathPrefix),
				Value: helpers.GetPointer("/"),
			},
			Headers: []v1.HTTPHeaderMatch{
				{
					Value: "SomeValue",
					Name:  v1.HTTPHeaderName("MyHeader"),
					Type:  helpers.GetPointer(v1.HeaderMatchExact),
				},
			},
		},
	}

	expectedHeaderMatchesRegularExp := []v1.HTTPRouteMatch{
		{
			Path: &v1.HTTPPathMatch{
				Type:  helpers.GetPointer(v1.PathMatchPathPrefix),
				Value: helpers.GetPointer("/"),
			},
			Headers: []v1.HTTPHeaderMatch{
				{
					Value: "headers-[a-z]+",
					Name:  v1.HTTPHeaderName("HeaderRegex"),
					Type:  helpers.GetPointer(v1.HeaderMatchRegularExpression),
				},
			},
		},
	}

	expectedEmptyMatches := []v1.HTTPRouteMatch{
		{
			Path: &v1.HTTPPathMatch{
				Type:  helpers.GetPointer(v1.PathMatchPathPrefix),
				Value: helpers.GetPointer("/"),
			},
		},
	}

	tests := []struct {
		name          string
		methodMatches []v1.GRPCRouteMatch
		expected      []v1.HTTPRouteMatch
	}{
		{
			name:          "exact match",
			methodMatches: methodMatch,
			expected:      expectedHTTPMatches,
		},
		{
			name:          "headers matches exact",
			methodMatches: headersMatch,
			expected:      expectedHeadersMatches,
		},
		{
			name:          "headers matches regular expression",
			methodMatches: headerMatchRegularExp,
			expected:      expectedHeaderMatchesRegularExp,
		},
		{
			name:          "empty matches",
			methodMatches: []v1.GRPCRouteMatch{},
			expected:      expectedEmptyMatches,
		},
	}

	for _, test := range tests {
		t.Run(test.name, func(t *testing.T) {
			t.Parallel()
			g := NewWithT(t)

			httpMatches := ConvertGRPCMatches(test.methodMatches)
			g.Expect(helpers.Diff(test.expected, httpMatches)).To(BeEmpty())
		})
	}
}

func TestConvertGRPCHeaderMatchType(t *testing.T) {
	t.Parallel()
	tests := []struct {
		input    *v1.GRPCHeaderMatchType
		expected *v1.HeaderMatchType
		name     string
	}{
		{
			name:     "exact match type",
			input:    helpers.GetPointer(v1.GRPCHeaderMatchExact),
			expected: helpers.GetPointer(v1.HeaderMatchExact),
		},
		{
			name:     "regular expression match type",
			input:    helpers.GetPointer(v1.GRPCHeaderMatchRegularExpression),
			expected: helpers.GetPointer(v1.HeaderMatchRegularExpression),
		},
		{
			name:     "unsupported match type",
			input:    helpers.GetPointer(v1.GRPCHeaderMatchType("unsupported")),
			expected: nil,
		},
	}

	for _, test := range tests {
		t.Run(test.name, func(t *testing.T) {
			t.Parallel()
			g := NewWithT(t)
			g.Expect(convertGRPCHeaderMatchType(test.input)).To(Equal(test.expected))
		})
	}
}

func TestProcessGRPCRouteRule_UnsupportedFields(t *testing.T) {
	t.Parallel()

	tests := []struct {
		specRule       v1.GRPCRouteRule
		name           string
		expectedErrors int
	}{
		{
			name:           "No unsupported fields",
			specRule:       v1.GRPCRouteRule{}, // Empty rule, no unsupported fields
			expectedErrors: 0,
		},
		{
			name: "One unsupported field",
			specRule: v1.GRPCRouteRule{
				Name: helpers.GetPointer[v1.SectionName]("unsupported-name"),
			},
			expectedErrors: 1,
		},
		{
			name: "Multiple unsupported fields",
			specRule: v1.GRPCRouteRule{
				Name: helpers.GetPointer[v1.SectionName]("unsupported-name"),
				SessionPersistence: helpers.GetPointer(
					v1.SessionPersistence{
						Type: helpers.GetPointer(v1.SessionPersistenceType("unsupported-session-persistence")),
					}),
			},
			expectedErrors: 3,
		},
	}

	for _, test := range tests {
		t.Run(test.name, func(t *testing.T) {
			t.Parallel()
			g := NewWithT(t)

			rulePath := field.NewPath("spec").Child("rules")
			var errors routeRuleErrors

			// Wrap the rule in GRPCRouteRuleWrapper
			unsupportedFieldsErrors := checkForUnsupportedGRPCFields(
				test.specRule,
				rulePath,
				FeatureFlags{
					Plus:         false,
					Experimental: false,
				},
			)
			if len(unsupportedFieldsErrors) > 0 {
				errors.warn = append(errors.warn, unsupportedFieldsErrors...)
			}

			g.Expect(errors.warn).To(HaveLen(test.expectedErrors))
		})
	}
}

func TestProcessGRPCRouteRules_UnsupportedFields(t *testing.T) {
	t.Parallel()

	tests := []struct {
		name          string
		specRules     []v1.GRPCRouteRule
		expectedConds []conditions.Condition
		expectedWarns int
		expectedValid bool
		plusEnabled   bool
		experimental  bool
	}{
		{
			name:          "No unsupported fields",
			specRules:     []v1.GRPCRouteRule{{}},
			expectedValid: true,
			expectedConds: nil,
			expectedWarns: 0,
		},
		{
			name: "One unsupported field",
			specRules: []v1.GRPCRouteRule{
				{
					Name: helpers.GetPointer[v1.SectionName]("unsupported-name"),
				},
			},
			expectedValid: true,
			expectedConds: []conditions.Condition{
				conditions.NewRouteAcceptedUnsupportedField("spec.rules[0].name: Forbidden: Name"),
			},
			expectedWarns: 1,
		},
		{
			name: "Multiple unsupported fields",
			specRules: []v1.GRPCRouteRule{
				{
					Name: helpers.GetPointer[v1.SectionName]("unsupported-name"),
					SessionPersistence: helpers.GetPointer(v1.SessionPersistence{
						Type:        helpers.GetPointer(v1.CookieBasedSessionPersistence),
						SessionName: helpers.GetPointer("session_id"),
					}),
				},
			},
			expectedValid: true,
			expectedConds: []conditions.Condition{
				conditions.NewRouteAcceptedUnsupportedField(fmt.Sprintf("[spec.rules[0].name: Forbidden: Name, "+
					"spec.rules[0].sessionPersistence: Forbidden: "+
					"%s"+
					" OSS users can use `ip_hash` load balancing method via the UpstreamSettingsPolicy for session affinity.]",
					spErrMsg,
				)),
			},
			experimental:  true,
			plusEnabled:   false,
			expectedWarns: 2,
		},
		{
			name: "Session persistence unsupported with experimental disabled",
			specRules: []v1.GRPCRouteRule{
				{
					SessionPersistence: helpers.GetPointer(v1.SessionPersistence{
						Type:        helpers.GetPointer(v1.CookieBasedSessionPersistence),
						SessionName: helpers.GetPointer("session_id"),
					}),
				},
			},
			expectedValid: true,
			expectedConds: []conditions.Condition{
				conditions.NewRouteAcceptedUnsupportedField(fmt.Sprintf("spec.rules[0].sessionPersistence: Forbidden: "+
					"%s", spErrMsg)),
			},
			expectedWarns: 1,
			plusEnabled:   true,
			experimental:  false,
		},
		{
			name: "Session Persistence supported with Plus enabled and experimental enabled",
			specRules: []v1.GRPCRouteRule{
				{
					SessionPersistence: helpers.GetPointer(v1.SessionPersistence{
						Type:        helpers.GetPointer(v1.CookieBasedSessionPersistence),
						SessionName: helpers.GetPointer("session_id"),
					}),
				},
			},
			expectedValid: true,
			plusEnabled:   true,
			experimental:  true,
			expectedWarns: 0,
		},
	}

	for _, test := range tests {
		t.Run(test.name, func(t *testing.T) {
			t.Parallel()
			g := NewWithT(t)

			grpcRouteNsName := types.NamespacedName{
				Namespace: "test",
				Name:      "grpc-route",
			}

			_, valid, conds := processGRPCRouteRules(
				test.specRules,
				validation.SkipValidator{},
				nil,
				grpcRouteNsName,
				FeatureFlags{
					Plus:         test.plusEnabled,
					Experimental: test.experimental,
				},
			)

			g.Expect(valid).To(Equal(test.expectedValid))
			if test.expectedConds == nil {
				g.Expect(conds).To(BeEmpty())
			} else {
				g.Expect(conds).To(HaveLen(len(test.expectedConds)))
				for i, expectedCond := range test.expectedConds {
					g.Expect(conds[i].Message).To(Equal(expectedCond.Message))
				}
			}
		})
	}
}<|MERGE_RESOLUTION|>--- conflicted
+++ resolved
@@ -141,18 +141,13 @@
 		Type:                  v1.GRPCRouteFilterRequestHeaderModifier,
 		RequestHeaderModifier: &v1.HTTPHeaderFilter{},
 	}
-
-<<<<<<< HEAD
-	grRuleWithFilters := v1.GRPCRouteRule{
-		Filters: []v1.GRPCRouteFilter{snippetsFilterRef, authenticationFilterRef, requestHeaderFilter},
-=======
+  
 	unNamedSPConfig := v1.SessionPersistence{
 		AbsoluteTimeout: helpers.GetPointer(v1.Duration("10m")),
 		Type:            helpers.GetPointer(v1.CookieBasedSessionPersistence),
 		CookieConfig: &v1.CookieConfig{
 			LifetimeType: helpers.GetPointer((v1.PermanentCookieLifetimeType)),
 		},
->>>>>>> 7db19788
 	}
 
 	grpcBackendRef := v1.GRPCBackendRef{
@@ -167,7 +162,7 @@
 	}
 
 	grRuleWithFiltersAndSessionPersistence := v1.GRPCRouteRule{
-		Filters:            []v1.GRPCRouteFilter{snippetsFilterRef, requestHeaderFilter},
+		Filters:            []v1.GRPCRouteFilter{snippetsFilterRef, authenticationFilterRef, requestHeaderFilter},
 		SessionPersistence: &unNamedSPConfig,
 		BackendRefs:        []v1.GRPCBackendRef{grpcBackendRef},
 	}
@@ -324,7 +319,6 @@
 					},
 				},
 			}
-<<<<<<< HEAD
 
 			authenticationFilters := map[types.NamespacedName]*AuthenticationFilter{
 				client.ObjectKeyFromObject(af): {
@@ -333,8 +327,6 @@
 				},
 			}
 
-=======
->>>>>>> 7db19788
 			routes := buildRoutesForGateways(
 				createAllValidValidator(),
 				map[types.NamespacedName]*v1.HTTPRoute{},
@@ -1773,23 +1765,20 @@
 			snippetsFilters := map[types.NamespacedName]*SnippetsFilter{
 				{Namespace: "test", Name: "sf"}: {Valid: true},
 			}
-<<<<<<< HEAD
 			authenticationFilters := map[types.NamespacedName]*AuthenticationFilter{
 				{Namespace: "test", Name: "af"}: {Valid: true},
 			}
-			route := buildGRPCRoute(test.validator, test.gr, gws, snippetsFilters, authenticationFilters)
-=======
 			route := buildGRPCRoute(
 				test.validator,
 				test.gr,
 				gws,
 				snippetsFilters,
+        authenticationFilters,
 				FeatureFlags{
 					Plus:         test.plus,
 					Experimental: test.experimental,
 				},
 			)
->>>>>>> 7db19788
 			g.Expect(helpers.Diff(test.expected, route)).To(BeEmpty())
 		})
 	}
@@ -1947,17 +1936,14 @@
 	}
 
 	routes := map[RouteKey]*L7Route{}
-<<<<<<< HEAD
-	l7route := buildGRPCRoute(validator, gr, gateways, snippetsFilters, nil)
-=======
 	l7route := buildGRPCRoute(
 		validator,
 		gr,
 		gateways,
 		snippetsFilters,
+    nil,
 		featureFlags,
 	)
->>>>>>> 7db19788
 	g.Expect(l7route).NotTo(BeNil())
 	buildGRPCMirrorRoutes(routes, l7route, gr, gateways, snippetsFilters, featureFlags)
 
