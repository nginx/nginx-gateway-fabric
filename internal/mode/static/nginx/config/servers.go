package config

import (
	"encoding/json"
	"fmt"
	"strings"
	gotemplate "text/template"

	"github.com/nginxinc/nginx-gateway-fabric/internal/mode/static/nginx/config/http"
	"github.com/nginxinc/nginx-gateway-fabric/internal/mode/static/state/dataplane"
)

var serversTemplate = gotemplate.Must(gotemplate.New("servers").Parse(serversTemplateText))

const (
	// HeaderMatchSeparator is the separator for constructing header-based match for NJS.
	HeaderMatchSeparator = ":"
	rootPath             = "/"
)

// baseHeaders contains the constant headers set in each server block
var baseHeaders = []http.Header{
	{
		Name:  "Host",
		Value: "$gw_api_compliant_host",
	},
	{
		Name:  "X-Forwarded-For",
		Value: "$proxy_add_x_forwarded_for",
	},
	{
		Name:  "Upgrade",
		Value: "$http_upgrade",
	},
	{
		Name:  "Connection",
		Value: "$connection_upgrade",
	},
}

func executeServers(conf dataplane.Configuration) []byte {
	servers := createServers(conf.HTTPServers, conf.SSLServers)

	return execute(serversTemplate, servers)
}

func createServers(httpServers, sslServers []dataplane.VirtualServer) []http.Server {
	servers := make([]http.Server, 0, len(httpServers)+len(sslServers))

	for _, s := range httpServers {
		servers = append(servers, createServer(s))
	}

	for _, s := range sslServers {
		servers = append(servers, createSSLServer(s))
	}

	return servers
}

func createSSLServer(virtualServer dataplane.VirtualServer) http.Server {
	if virtualServer.IsDefault {
		return http.Server{
			IsDefaultSSL: true,
			Port:         virtualServer.Port,
		}
	}

	return http.Server{
		ServerName: virtualServer.Hostname,
		SSL: &http.SSL{
			Certificate:    generatePEMFileName(virtualServer.SSL.KeyPairID),
			CertificateKey: generatePEMFileName(virtualServer.SSL.KeyPairID),
		},
		Locations: createLocations(virtualServer.PathRules, virtualServer.Port),
		Port:      virtualServer.Port,
	}
}

func createServer(virtualServer dataplane.VirtualServer) http.Server {
	if virtualServer.IsDefault {
		return http.Server{
			IsDefaultHTTP: true,
			Port:          virtualServer.Port,
		}
	}

	return http.Server{
		ServerName: virtualServer.Hostname,
		Locations:  createLocations(virtualServer.PathRules, virtualServer.Port),
		Port:       virtualServer.Port,
	}
}

// rewriteConfig contains the configuration for a location to rewrite paths,
// as specified in a URLRewrite filter
type rewriteConfig struct {
	// Rewrite rewrites the original URI to the new URI (ex: /coffee -> /beans)
	Rewrite string
}

func createLocations(pathRules []dataplane.PathRule, listenerPort int32) []http.Location {
	maxLocs, pathsAndTypes := getMaxLocationCountAndPathMap(pathRules)
	locs := make([]http.Location, 0, maxLocs)
	var rootPathExists bool

	for pathRuleIdx, rule := range pathRules {
		matches := make([]httpMatch, 0, len(rule.MatchRules))

		if rule.Path == rootPath {
			rootPathExists = true
		}

		extLocations := initializeExternalLocations(rule, pathsAndTypes)

		for matchRuleIdx, r := range rule.MatchRules {
			buildLocations := extLocations
			if len(rule.MatchRules) != 1 || !isPathOnlyMatch(r.Match) {
				intLocation, match := initializeInternalLocation(pathRuleIdx, matchRuleIdx, r.Match)
				buildLocations = []http.Location{intLocation}
				matches = append(matches, match)
			}

			buildLocations = updateLocationsForFilters(r.Filters, buildLocations, r, listenerPort, rule.Path)
			locs = append(locs, buildLocations...)
		}

		if len(matches) > 0 {
			matchesStr := convertMatchesToString(matches)
			for i := range extLocations {
				extLocations[i].HTTPMatchVar = matchesStr
			}
			locs = append(locs, extLocations...)
		}
	}

	if !rootPathExists {
		locs = append(locs, createDefaultRootLocation())
	}

	return locs
}

// pathAndTypeMap contains a map of paths and any path types defined for that path
// for example, {/foo: {exact: {}, prefix: {}}}
type pathAndTypeMap map[string]map[dataplane.PathType]struct{}

// To calculate the maximum number of locations, we need to take into account the following:
// 1. Each match rule for a path rule will have one location.
// 2. Each path rule may have an additional location if it contains non-path-only matches.
// 3. Each prefix path rule may have an additional location if it doesn't contain trailing slash.
// 4. There may be an additional location for the default root path.
// We also return a map of all paths and their types.
func getMaxLocationCountAndPathMap(pathRules []dataplane.PathRule) (int, pathAndTypeMap) {
	maxLocs := 1
	pathsAndTypes := make(pathAndTypeMap)
	for _, rule := range pathRules {
		maxLocs += len(rule.MatchRules) + 2
		if pathsAndTypes[rule.Path] == nil {
			pathsAndTypes[rule.Path] = map[dataplane.PathType]struct{}{
				rule.PathType: {},
			}
		} else {
			pathsAndTypes[rule.Path][rule.PathType] = struct{}{}
		}
	}

	return maxLocs, pathsAndTypes
}

func initializeExternalLocations(
	rule dataplane.PathRule,
	pathsAndTypes pathAndTypeMap,
) []http.Location {
	extLocations := make([]http.Location, 0, 2)
	externalLocPath := createPath(rule)
	// If the path type is Prefix and doesn't contain a trailing slash, then we need a second location
	// that handles the Exact prefix case (if it doesn't already exist), and the first location is updated
	// to handle the trailing slash prefix case (if it doesn't already exist)
	if isNonSlashedPrefixPath(rule.PathType, externalLocPath) {
		// if Exact path and/or trailing slash Prefix path already exists, this means some routing rule
		// configures it. The routing rule location has priority over this location, so we don't try to
		// overwrite it and we don't add a duplicate location to NGINX because that will cause an NGINX config error.
		_, exactPathExists := pathsAndTypes[rule.Path][dataplane.PathTypeExact]
		var trailingSlashPrefixPathExists bool
		if pathTypes, exists := pathsAndTypes[rule.Path+"/"]; exists {
			_, trailingSlashPrefixPathExists = pathTypes[dataplane.PathTypePrefix]
		}

		if exactPathExists && trailingSlashPrefixPathExists {
			return []http.Location{}
		}

		if !trailingSlashPrefixPathExists {
			externalLocTrailing := http.Location{
				Path: externalLocPath + "/",
			}
			extLocations = append(extLocations, externalLocTrailing)
		}
		if !exactPathExists {
			externalLocExact := http.Location{
				Path: exactPath(externalLocPath),
			}
			extLocations = append(extLocations, externalLocExact)
		}
	} else {
		externalLoc := http.Location{
			Path: externalLocPath,
		}
		extLocations = []http.Location{externalLoc}
	}

	return extLocations
}

func initializeInternalLocation(
	pathruleIdx,
	matchRuleIdx int,
	match dataplane.Match,
) (http.Location, httpMatch) {
	path := fmt.Sprintf("@rule%d-route%d", pathruleIdx, matchRuleIdx)
	return createMatchLocation(path), createHTTPMatch(match, path)
}

// updateLocationsForFilters updates the existing locations with any relevant filters.
func updateLocationsForFilters(
	filters dataplane.HTTPFilters,
	buildLocations []http.Location,
	matchRule dataplane.MatchRule,
	listenerPort int32,
	path string,
) []http.Location {
	if filters.InvalidFilter != nil {
		for i := range buildLocations {
			buildLocations[i].Return = &http.Return{Code: http.StatusInternalServerError}
		}
		return buildLocations
	}

	if filters.RequestRedirect != nil {
		ret := createReturnValForRedirectFilter(filters.RequestRedirect, listenerPort)
		for i := range buildLocations {
			buildLocations[i].Return = ret
		}
		return buildLocations
	}

	rewrites := createRewritesValForRewriteFilter(filters.RequestURLRewrite, path)
	proxySetHeaders := generateProxySetHeaders(&matchRule.Filters)
<<<<<<< HEAD
	responseHeaders := generateResponseHeaders(&matchRule.Filters)
	proxyPass := createProxyPass(matchRule.BackendGroup, matchRule.Filters.RequestURLRewrite)
=======
>>>>>>> 6becde2d
	for i := range buildLocations {
		if rewrites != nil {
			if rewrites.Rewrite != "" {
				buildLocations[i].Rewrites = append(buildLocations[i].Rewrites, rewrites.Rewrite)
			}
		}
		buildLocations[i].ProxySetHeaders = proxySetHeaders
<<<<<<< HEAD
		buildLocations[i].ResponseHeaders = responseHeaders
=======
		buildLocations[i].ProxySSLVerify = createProxyTLSFromBackends(matchRule.BackendGroup.Backends)
		proxyPass := createProxyPass(
			matchRule.BackendGroup,
			matchRule.Filters.RequestURLRewrite,
			generateProtocolString(buildLocations[i].ProxySSLVerify),
		)
>>>>>>> 6becde2d
		buildLocations[i].ProxyPass = proxyPass
	}

	return buildLocations
}

func generateProtocolString(ssl *http.ProxySSLVerify) string {
	if ssl != nil {
		return "https"
	}
	return "http"
}

func createProxyTLSFromBackends(backends []dataplane.Backend) *http.ProxySSLVerify {
	if len(backends) == 0 {
		return nil
	}
	for _, b := range backends {
		proxyVerify := createProxySSLVerify(b.VerifyTLS)
		if proxyVerify != nil {
			// If any backend has a backend TLS policy defined, then we use that for the proxy SSL verification.
			// We require that all backends in a group have the same backend TLS policy.
			// Verification that all backends in a group have the same backend TLS policy is done in the graph package.
			return proxyVerify
		}
	}
	return nil
}

func createProxySSLVerify(v *dataplane.VerifyTLS) *http.ProxySSLVerify {
	if v == nil {
		return nil
	}
	var trustedCert string
	if v.CertBundleID != "" {
		trustedCert = generateCertBundleFileName(v.CertBundleID)
	} else {
		trustedCert = v.RootCAPath
	}
	return &http.ProxySSLVerify{
		TrustedCertificate: trustedCert,
		Name:               v.Hostname,
	}
}

func createReturnValForRedirectFilter(filter *dataplane.HTTPRequestRedirectFilter, listenerPort int32) *http.Return {
	if filter == nil {
		return nil
	}

	hostname := "$host"
	if filter.Hostname != nil {
		hostname = *filter.Hostname
	}

	code := http.StatusFound
	if filter.StatusCode != nil {
		code = http.StatusCode(*filter.StatusCode)
	}

	port := listenerPort
	if filter.Port != nil {
		port = *filter.Port
	}

	hostnamePort := fmt.Sprintf("%s:%d", hostname, port)

	scheme := "$scheme"
	if filter.Scheme != nil {
		scheme = *filter.Scheme
		// Don't specify the port in the return url if the scheme is
		// well known and the port is already set to the correct well known port
		if (port == 80 && scheme == "http") || (port == 443 && scheme == "https") {
			hostnamePort = hostname
		}
		if filter.Port == nil {
			// Don't specify the port in the return url if the scheme is
			// well known and the port is not specified by the user
			if scheme == "http" || scheme == "https" {
				hostnamePort = hostname
			}
		}
	}

	return &http.Return{
		Code: code,
		Body: fmt.Sprintf("%s://%s$request_uri", scheme, hostnamePort),
	}
}

func createRewritesValForRewriteFilter(filter *dataplane.HTTPURLRewriteFilter, path string) *rewriteConfig {
	if filter == nil {
		return nil
	}

	rewrites := &rewriteConfig{}

	if filter.Path != nil {
		switch filter.Path.Type {
		case dataplane.ReplaceFullPath:
			rewrites.Rewrite = fmt.Sprintf("^ %s break", filter.Path.Replacement)
		case dataplane.ReplacePrefixMatch:
			filterPrefix := filter.Path.Replacement
			if filterPrefix == "" {
				filterPrefix = "/"
			}

			// capture everything after the configured prefix
			regex := fmt.Sprintf("^%s(.*)$", path)
			// replace the configured prefix with the filter prefix and append what was captured
			replacement := fmt.Sprintf("%s$1", filterPrefix)

			// if configured prefix does not end in /, but replacement prefix does end in /,
			// then make sure that we *require* but *don't capture* a trailing slash in the request,
			// otherwise we'll get duplicate slashes in the full replacement
			if strings.HasSuffix(filterPrefix, "/") && !strings.HasSuffix(path, "/") {
				regex = fmt.Sprintf("^%s(?:/(.*))?$", path)
			}

			// if configured prefix ends in / we won't capture it for a request (since it's not in the regex),
			// so append it to the replacement prefix if the replacement prefix doesn't already end in /
			if strings.HasSuffix(path, "/") && !strings.HasSuffix(filterPrefix, "/") {
				replacement = fmt.Sprintf("%s/$1", filterPrefix)
			}

			rewrites.Rewrite = fmt.Sprintf("%s %s break", regex, replacement)
		}
	}

	return rewrites
}

// httpMatch is an internal representation of an HTTPRouteMatch.
// This struct is marshaled into a string and stored as a variable in the nginx location block for the route's path.
// The NJS httpmatches module will look up this variable on the request object and compare the request against the
// Method, Headers, and QueryParams contained in httpMatch.
// If the request satisfies the httpMatch, NGINX will redirect the request to the location RedirectPath.
type httpMatch struct {
	// Method is the HTTPMethod of the HTTPRouteMatch.
	Method string `json:"method,omitempty"`
	// RedirectPath is the path to redirect the request to if the request satisfies the match conditions.
	RedirectPath string `json:"redirectPath,omitempty"`
	// Headers is a list of HTTPHeaders name value pairs with the format "{name}:{value}".
	Headers []string `json:"headers,omitempty"`
	// QueryParams is a list of HTTPQueryParams name value pairs with the format "{name}={value}".
	QueryParams []string `json:"params,omitempty"`
	// Any represents a match with no match conditions.
	Any bool `json:"any,omitempty"`
}

func createHTTPMatch(match dataplane.Match, redirectPath string) httpMatch {
	hm := httpMatch{
		RedirectPath: redirectPath,
	}

	if isPathOnlyMatch(match) {
		hm.Any = true
		return hm
	}

	if match.Method != nil {
		hm.Method = *match.Method
	}

	if match.Headers != nil {
		headers := make([]string, 0, len(match.Headers))
		headerNames := make(map[string]struct{})

		for _, h := range match.Headers {
			// duplicate header names are not permitted by the spec
			// only configure the first entry for every header name (case-insensitive)
			lowerName := strings.ToLower(h.Name)
			if _, ok := headerNames[lowerName]; !ok {
				headers = append(headers, createHeaderKeyValString(h))
				headerNames[lowerName] = struct{}{}
			}
		}
		hm.Headers = headers
	}

	if match.QueryParams != nil {
		params := make([]string, 0, len(match.QueryParams))

		for _, p := range match.QueryParams {
			params = append(params, createQueryParamKeyValString(p))
		}
		hm.QueryParams = params
	}

	return hm
}

// The name and values are delimited by "=". A name and value can always be recovered using strings.SplitN(arg,"=", 2).
// Query Parameters are case-sensitive so case is preserved.
func createQueryParamKeyValString(p dataplane.HTTPQueryParamMatch) string {
	return p.Name + "=" + p.Value
}

// The name and values are delimited by ":". A name and value can always be recovered using strings.Split(arg, ":").
// Header names are case-insensitive and header values are case-sensitive.
// Ex. foo:bar == FOO:bar, but foo:bar != foo:BAR,
// We preserve the case of the name here because NGINX allows us to look up the header names in a case-insensitive
// manner.
func createHeaderKeyValString(h dataplane.HTTPHeaderMatch) string {
	return h.Name + HeaderMatchSeparator + h.Value
}

func isPathOnlyMatch(match dataplane.Match) bool {
	return match.Method == nil && len(match.Headers) == 0 && len(match.QueryParams) == 0
}

func createProxyPass(
	backendGroup dataplane.BackendGroup,
	filter *dataplane.HTTPURLRewriteFilter,
	protocol string,
) string {
	var requestURI string
	if filter == nil || filter.Path == nil {
		requestURI = "$request_uri"
	}

	backendName := backendGroupName(backendGroup)
	if backendGroupNeedsSplit(backendGroup) {
		return protocol + "://$" + convertStringToSafeVariableName(backendName) + requestURI
	}

	return protocol + "://" + backendName + requestURI
}

func createMatchLocation(path string) http.Location {
	return http.Location{
		Path: path,
	}
}

func generateProxySetHeaders(filters *dataplane.HTTPFilters) []http.Header {
	headers := make([]http.Header, len(baseHeaders))
	copy(headers, baseHeaders)

	if filters != nil && filters.RequestURLRewrite != nil && filters.RequestURLRewrite.Hostname != nil {
		for i, header := range headers {
			if header.Name == "Host" {
				headers[i].Value = *filters.RequestURLRewrite.Hostname
				break
			}
		}
	}

	if filters == nil || filters.RequestHeaderModifiers == nil {
		return headers
	}

	headerFilter := filters.RequestHeaderModifiers

	headerLen := len(headerFilter.Add) + len(headerFilter.Set) + len(headerFilter.Remove) + len(headers)
	proxySetHeaders := make([]http.Header, 0, headerLen)
	if len(headerFilter.Add) > 0 {
		addHeaders := createHeadersWithVarName(headerFilter.Add)
		proxySetHeaders = append(proxySetHeaders, addHeaders...)
	}
	if len(headerFilter.Set) > 0 {
		setHeaders := createHeaders(headerFilter.Set)
		proxySetHeaders = append(proxySetHeaders, setHeaders...)
	}
	// If the value of a header field is an empty string then this field will not be passed to a proxied server
	for _, h := range headerFilter.Remove {
		proxySetHeaders = append(proxySetHeaders, http.Header{
			Name:  h,
			Value: "",
		})
	}

	return append(proxySetHeaders, headers...)
}

func generateResponseHeaders(filters *dataplane.HTTPFilters) http.ResponseHeaders {
	if filters == nil || filters.ResponseHeaderModifiers == nil {
		return http.ResponseHeaders{
			Add:    []http.Header{},
			Set:    []http.Header{},
			Remove: []string{},
		}
	}

	headerFilter := filters.ResponseHeaderModifiers
	responseAddHeaders := make([]http.Header, 0, len(headerFilter.Add))
	responseSetHeaders := make([]http.Header, 0, len(headerFilter.Set))
	responseRemoveHeaders := make([]string, len(headerFilter.Remove))
	if len(headerFilter.Add) > 0 {
		addHeaders := createHeaders(headerFilter.Add)
		responseAddHeaders = append(responseAddHeaders, addHeaders...)
	}
	if len(headerFilter.Set) > 0 {
		setHeaders := createHeaders(headerFilter.Set)
		responseSetHeaders = append(responseSetHeaders, setHeaders...)
	}
	// Make a deep copy to prevent the slice from being accidentally modified.
	copy(responseRemoveHeaders, headerFilter.Remove)

	return http.ResponseHeaders{
		Add:    responseAddHeaders,
		Set:    responseSetHeaders,
		Remove: responseRemoveHeaders,
	}
}

func createHeadersWithVarName(headers []dataplane.HTTPHeader) []http.Header {
	locHeaders := make([]http.Header, 0, len(headers))
	for _, h := range headers {
		mapVarName := "${" + generateAddHeaderMapVariableName(h.Name) + "}"
		locHeaders = append(locHeaders, http.Header{
			Name:  h.Name,
			Value: mapVarName + h.Value,
		})
	}
	return locHeaders
}

func createHeaders(headers []dataplane.HTTPHeader) []http.Header {
	locHeaders := make([]http.Header, 0, len(headers))
	for _, h := range headers {
		locHeaders = append(locHeaders, http.Header{
			Name:  h.Name,
			Value: h.Value,
		})
	}
	return locHeaders
}

func convertMatchesToString(matches []httpMatch) string {
	// FIXME(sberman): De-dupe matches and associated locations
	// so we don't need nginx/njs to perform unnecessary matching.
	// https://github.com/nginxinc/nginx-gateway-fabric/issues/662
	b, err := json.Marshal(matches)
	if err != nil {
		// panic is safe here because we should never fail to marshal the match unless we constructed it incorrectly.
		panic(fmt.Errorf("could not marshal http match: %w", err))
	}

	return string(b)
}

func exactPath(path string) string {
	return fmt.Sprintf("= %s", path)
}

// createPath builds the location path depending on the path type.
func createPath(rule dataplane.PathRule) string {
	switch rule.PathType {
	case dataplane.PathTypeExact:
		return exactPath(rule.Path)
	default:
		return rule.Path
	}
}

func createDefaultRootLocation() http.Location {
	return http.Location{
		Path:   "/",
		Return: &http.Return{Code: http.StatusNotFound},
	}
}

// isNonSlashedPrefixPath returns whether or not a path is of type Prefix and does not contain a trailing slash
func isNonSlashedPrefixPath(pathType dataplane.PathType, path string) bool {
	return pathType == dataplane.PathTypePrefix && !strings.HasSuffix(path, "/")
}<|MERGE_RESOLUTION|>--- conflicted
+++ resolved
@@ -247,11 +247,7 @@
 
 	rewrites := createRewritesValForRewriteFilter(filters.RequestURLRewrite, path)
 	proxySetHeaders := generateProxySetHeaders(&matchRule.Filters)
-<<<<<<< HEAD
 	responseHeaders := generateResponseHeaders(&matchRule.Filters)
-	proxyPass := createProxyPass(matchRule.BackendGroup, matchRule.Filters.RequestURLRewrite)
-=======
->>>>>>> 6becde2d
 	for i := range buildLocations {
 		if rewrites != nil {
 			if rewrites.Rewrite != "" {
@@ -259,16 +255,13 @@
 			}
 		}
 		buildLocations[i].ProxySetHeaders = proxySetHeaders
-<<<<<<< HEAD
 		buildLocations[i].ResponseHeaders = responseHeaders
-=======
 		buildLocations[i].ProxySSLVerify = createProxyTLSFromBackends(matchRule.BackendGroup.Backends)
 		proxyPass := createProxyPass(
 			matchRule.BackendGroup,
 			matchRule.Filters.RequestURLRewrite,
 			generateProtocolString(buildLocations[i].ProxySSLVerify),
 		)
->>>>>>> 6becde2d
 		buildLocations[i].ProxyPass = proxyPass
 	}
 
