--- conflicted
+++ resolved
@@ -191,13 +191,8 @@
       - name: Build binary
         uses: goreleaser/goreleaser-action@e435ccd777264be153ace6237001ef4d979d3a7a # v6.4.0
         with:
-<<<<<<< HEAD
-          version: v2.11.2 # renovate: datasource=github-tags depName=goreleaser/goreleaser
+          version: v2.12.0 # renovate: datasource=github-tags depName=goreleaser/goreleaser
           args: ${{ (inputs.is_production_release && (inputs.dry_run == false || inputs.dry_run == null)) && 'release' || 'build --snapshot' }} --clean
-=======
-          version: v2.12.0 # renovate: datasource=github-tags depName=goreleaser/goreleaser
-          args: ${{ github.ref_type == 'tag' && 'release' || 'build --snapshot' }} --clean
->>>>>>> 81d3c43b
         env:
           GITHUB_TOKEN: ${{ secrets.GITHUB_TOKEN }}
           GOPATH: ${{ needs.vars.outputs.go_path }}
