--- conflicted
+++ resolved
@@ -103,13 +103,8 @@
         with:
           context: ${{ inputs.tag != '' && 'git' || 'workflow' }}
           images: |
-<<<<<<< HEAD
             name=ghcr.io/${{ github.repository_owner }}/nginx-gateway-fabric,enable=${{ inputs.image == 'ngf' && github.event_name != 'pull_request' }}
             name=ghcr.io/${{ github.repository_owner }}/nginx-gateway-fabric/nginx,enable=${{ inputs.image == 'nginx' && github.event_name != 'pull_request' }}
-=======
-            name=ghcr.io/nginx/nginx-gateway-fabric,enable=${{ inputs.image == 'ngf' && github.event_name != 'pull_request' }}
-            name=ghcr.io/nginx/nginx-gateway-fabric/nginx,enable=${{ inputs.image == 'nginx' && github.event_name != 'pull_request' }}
->>>>>>> 3d616b98
             name=docker-mgmt.nginx.com/nginx-gateway-fabric/nginx-plus,enable=${{ inputs.image == 'plus' && github.event_name != 'pull_request' }}
             name=us-docker.pkg.dev/${{ secrets.GCP_PROJECT_ID }}/nginx-gateway-fabric/nginx-plus,enable=${{ inputs.image == 'plus' && github.event_name != 'pull_request' }}
             name=localhost:5000/nginx-gateway-fabric/${{ inputs.image }}
