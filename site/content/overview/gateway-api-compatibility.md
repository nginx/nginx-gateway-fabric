---
title: "Gateway API Compatibility"
description: "Learn which Gateway API resources NGINX Gateway Fabric supports and the extent of that support."
weight: 700
toc: true
docs: "DOCS-000"
---

## Summary

{{< bootstrap-table "table table-striped table-bordered" >}}
| Resource                            | Core Support Level | Extended Support Level | Implementation-Specific Support Level | API Version |
|-------------------------------------|--------------------|------------------------|---------------------------------------|-------------|
| [Gateway](#gateway)                 | Supported          | Not supported          | Not supported                         | v1          |
| [GatewayClass](#gatewayclass)       | Supported          | Not supported          | Not supported                         | v1          |
| [HTTPRoute](#httproute)             | Supported          | Partially supported    | Not supported                         | v1          |
| [ReferenceGrant](#referencegrant)   | Supported          | N/A                    | Not supported                         | v1beta1     |
| [TLSRoute](#tlsroute)               | Not supported      | Not supported          | Not supported                         | N/A         |
| [TCPRoute](#tcproute)               | Not supported      | Not supported          | Not supported                         | N/A         |
| [UDPRoute](#udproute)               | Not supported      | Not supported          | Not supported                         | N/A         |
| [Custom policies](#custom-policies) | Not supported      | N/A                    | Not supported                         | N/A         |
{{< /bootstrap-table >}}

---

## Terminology

Gateway API features has three [support levels](https://gateway-api.sigs.k8s.io/concepts/conformance/#2-support-levels): Core, Extended and Implementation-specific. We use the following terms to describe the support status for each level and resource field:

- _Supported_. The resource or field is fully supported.
- _Partially supported_. The resource or field is supported partially, with limitations. It will become fully
  supported in future releases.
- _Not supported_. The resource or field is not yet supported. It will become partially or fully supported in future
  releases.

{{< note >}} It's possible that NGINX Gateway Fabric will never support some resources or fields of the Gateway API. They will be documented on a case by case basis. NGINX Gateway Fabric doesn't support any features from the experimental release channel. {{< /note >}}

---

## Resources

Each resource below includes the support status of their corresponding fields.

For a description of each field, visit the [Gateway API documentation](https://gateway-api.sigs.k8s.io/references/spec/).

<<<<<<< HEAD
---
=======
- `spec`
  - `controllerName` - supported.
  - `parametersRef` - not supported.
  - `description` - supported.
- `status`
  - `conditions` - supported (Condition/Status/Reason):
    - `Accepted/True/Accepted`
    - `Accepted/False/InvalidParameters`
    - `Accepted/False/UnsupportedVersion`
    - `Accepted/False/GatewayClassConflict`: Custom reason for when the GatewayClass references this controller, but
          a different GatewayClass name is provided to the controller via the command-line argument.
    - `SupportedVersion/True/SupportedVersion`
    - `SupportedVersion/False/UnsupportedVersion`
>>>>>>> 7a37efac

### Gateway

{{< bootstrap-table "table table-striped table-bordered" >}}
| Resource                            | Core Support Level | Extended Support Level | Implementation-Specific Support Level | API Version |
|-------------------------------------|--------------------|------------------------|---------------------------------------|-------------|
| Gateway              | Supported          | Not supported          | Not supported                         | v1          |
{{< /bootstrap-table >}}

NGINX Gateway Fabric supports a single Gateway resource. The Gateway resource must reference NGINX Gateway Fabric's corresponding GatewayClass.

See the [static-mode]({{< relref "/reference/cli-help.md#static-mode">}}) command for more information.

**Fields**:

- `spec`
  - `gatewayClassName`: Supported.
  - `listeners`
    - `name`: Supported.
    - `hostname`: Supported.
    - `port`: Supported.
    - `protocol`: Partially supported. Allowed values: `HTTP`, `HTTPS`.
    - `tls`
      - `mode`: Partially supported. Allowed value: `Terminate`.
      - `certificateRefs` - The TLS certificate and key must be stored in a Secret resource of type `kubernetes.io/tls`. Only a single reference is supported.
      - `options`: Not supported.
    - `allowedRoutes`: Supported.
  - `addresses`: Not supported.
- `status`
  - `addresses`: Partially supported (LoadBalancer and Pod IP).
  - `conditions`: Supported (Condition/Status/Reason):
    - `Accepted/True/Accepted`
    - `Accepted/True/ListenersNotValid`
    - `Accepted/False/ListenersNotValid`
    - `Accepted/False/Invalid`
    - `Accepted/False/UnsupportedValue`: Custom reason for when a value of a field in a Gateway is invalid or not supported.
    - `Accepted/False/GatewayConflict`: Custom reason for when the Gateway is ignored due to a conflicting Gateway.
          NGF only supports a single Gateway.
    - `Programmed/True/Programmed`
    - `Programmed/False/Invalid`
    - `Programmed/False/GatewayConflict`: Custom reason for when the Gateway is ignored due to a conflicting Gateway. NGF only supports a single Gateway.
  - `listeners`
    - `name`: Supported.
    - `supportedKinds`: Supported.
    - `attachedRoutes`: Supported.
    - `conditions`: Supported (Condition/Status/Reason):
      - `Accepted/True/Accepted`
      - `Accepted/False/UnsupportedProtocol`
      - `Accepted/False/InvalidCertificateRef`
      - `Accepted/False/ProtocolConflict`
      - `Accepted/False/UnsupportedValue`: Custom reason for when a value of a field in a Listener is invalid or not supported.
      - `Accepted/False/GatewayConflict`: Custom reason for when the Gateway is ignored due to a conflicting Gateway. NGF only supports a single Gateway.
      - `Programmed/True/Programmed`
      - `Programmed/False/Invalid`
      - `ResolvedRefs/True/ResolvedRefs`
      - `ResolvedRefs/False/InvalidCertificateRef`
      - `ResolvedRefs/False/InvalidRouteKinds`
      - `Conflicted/True/ProtocolConflict`
      - `Conflicted/False/NoConflicts`

---

### GatewayClass

{{< bootstrap-table "table table-striped table-bordered" >}}
| Resource                            | Core Support Level | Extended Support Level | Implementation-Specific Support Level | API Version |
|-------------------------------------|--------------------|------------------------|---------------------------------------|-------------|
| GatewayClass   | Supported          | Not supported       | Not supported          | v1          |
{{< /bootstrap-table >}}

NGINX Gateway Fabric supports a single GatewayClass resource configured with the `--gatewayclass` flag of the [static-mode]({{< relref "/reference/cli-help.md#static-mode">}}) command.

**Fields**:

- `spec`
  - `controllerName`: Supported.
  - `parametersRef`: Not supported.
  - `description`: Supported.
- `status`
  - `conditions` - Supported (Condition/Status/Reason):
    - `Accepted/True/Accepted`
    - `Accepted/False/InvalidParameters`
    - `Accepted/False/GatewayClassConflict`: Custom status for when GatewayClass references this controller, but a different GatewayClass name is provided to the controller via the command-line argument.

---

### HTTPRoute

{{< bootstrap-table "table table-striped table-bordered" >}}
| Resource                            | Core Support Level | Extended Support Level | Implementation-Specific Support Level | API Version |
|-------------------------------------|--------------------|------------------------|---------------------------------------|-------------|
| HTTPRoute             | Supported          | Partially supported    | Not supported                         | v1          |
{{< /bootstrap-table >}}

**Fields**:

- `spec`
  - `parentRefs`: Partially supported. Port not supported.
  - `hostnames`: Supported.
  - `rules`
    - `matches`
      - `path`: Partially supported. Only `PathPrefix` and `Exact` types.
      - `headers`: Partially supported. Only `Exact` type.
      - `queryParams`: Partially supported. Only `Exact` type.
      - `method`: Supported.
    - `filters`
      - `type`: Supported.
      - `requestRedirect`: Supported except for the experimental `path` field. If multiple filters are configured, NGINX Gateway Fabric will choose the first and ignore the rest.
      - `requestHeaderModifier`: Supported. If multiple filters are configured, NGINX Gateway Fabric will choose the first and ignore the rest.
      - `responseHeaderModifier`, `requestMirror`, `urlRewrite`, `extensionRef`: Not supported.
    - `backendRefs`: Partially supported. Backend ref `filters` are not supported.
- `status`
  - `parents`
    - `parentRef`: Supported.
    - `controllerName`: Supported.
    - `conditions`: Partially supported. Supported (Condition/Status/Reason):
      - `Accepted/True/Accepted`
      - `Accepted/False/NoMatchingListenerHostname`
      - `Accepted/False/NoMatchingParent`
      - `Accepted/False/NotAllowedByListeners`
      - `Accepted/False/UnsupportedValue`: Custom reason for when the HTTPRoute includes an invalid or unsupported value.
      - `Accepted/False/InvalidListener`: Custom reason for when the HTTPRoute references an invalid listener.
      - `Accepted/False/GatewayNotProgrammed`: Custom reason for when the Gateway is not Programmed. HTTPRoute can be valid and configured, but will maintain this status as long as the Gateway is not Programmed.
      - `ResolvedRefs/True/ResolvedRefs`
      - `ResolvedRefs/False/InvalidKind`
      - `ResolvedRefs/False/RefNotPermitted`
      - `ResolvedRefs/False/BackendNotFound`
      - `ResolvedRefs/False/UnsupportedValue`: Custom reason for when one of the HTTPRoute rules has a backendRef with an unsupported value.
      - `PartiallyInvalid/True/UnsupportedValue`

---

### ReferenceGrant

{{< bootstrap-table "table table-striped table-bordered" >}}
| Resource                            | Core Support Level | Extended Support Level | Implementation-Specific Support Level | API Version |
|-------------------------------------|--------------------|------------------------|---------------------------------------|-------------|
| ReferenceGrant  | Supported          | N/A                    | Not supported                         | v1beta1     |
{{< /bootstrap-table >}}

Fields:

- `spec`
  - `to`
    - `group` - supported.
    - `kind` - supports `Secret` and `Service`.
    - `name`- supported.
  - `from`
    - `group` - supported.
    - `kind` - supports `Gateway` and `HTTPRoute`.
    - `namespace`- supported.

---

### TLSRoute

{{< bootstrap-table "table table-striped table-bordered" >}}
| Resource                            | Core Support Level | Extended Support Level | Implementation-Specific Support Level | API Version |
|-------------------------------------|--------------------|------------------------|---------------------------------------|-------------|
| TLSRoute             | Not supported      | Not supported          | Not supported                         | N/A         |
{{< /bootstrap-table >}}

---

### TCPRoute

{{< bootstrap-table "table table-striped table-bordered" >}}
| Resource                            | Core Support Level | Extended Support Level | Implementation-Specific Support Level | API Version |
|-------------------------------------|--------------------|------------------------|---------------------------------------|-------------|
| TCPRoute              | Not supported      | Not supported          | Not supported                         | N/A         |
{{< /bootstrap-table >}}

---

### UDPRoute

{{< bootstrap-table "table table-striped table-bordered" >}}
| Resource                            | Core Support Level | Extended Support Level | Implementation-Specific Support Level | API Version |
|-------------------------------------|--------------------|------------------------|---------------------------------------|-------------|
| UDPRoute            | Not supported      | Not supported          | Not supported                         | N/A         |
{{< /bootstrap-table >}}

---

### Custom Policies

{{< bootstrap-table "table table-striped table-bordered" >}}
| Resource                            | Core Support Level | Extended Support Level | Implementation-Specific Support Level | API Version |
|-------------------------------------|--------------------|------------------------|---------------------------------------|-------------|
| Custom policies | Not supported      | N/A                    | Not supported                         | N/A         |
{{< /bootstrap-table >}}

Custom policies will be NGINX Gateway Fabric-specific CRDs (Custom Resource Definitions) that will supporting features such as timeouts, load-balancing methods, authentication, etc. These important data-plane features are not part of the Gateway API specifications.

While these CRDs are not part of the Gateway API, the mechanism to attach them to Gateway API resources is part of the Gateway API. See the [Policy Attachment documentation](https://gateway-api.sigs.k8s.io/references/policy-attachment/).<|MERGE_RESOLUTION|>--- conflicted
+++ resolved
@@ -43,9 +43,6 @@
 
 For a description of each field, visit the [Gateway API documentation](https://gateway-api.sigs.k8s.io/references/spec/).
 
-<<<<<<< HEAD
----
-=======
 - `spec`
   - `controllerName` - supported.
   - `parametersRef` - not supported.
@@ -59,7 +56,8 @@
           a different GatewayClass name is provided to the controller via the command-line argument.
     - `SupportedVersion/True/SupportedVersion`
     - `SupportedVersion/False/UnsupportedVersion`
->>>>>>> 7a37efac
+
+---
 
 ### Gateway
 
