module github.com/nginx/nginx-gateway-fabric/v2

go 1.24.2

require (
	github.com/envoyproxy/go-control-plane/envoy v1.32.4
	github.com/fsnotify/fsnotify v1.9.0
	github.com/go-logr/logr v1.4.3
	github.com/google/go-cmp v0.7.0
	github.com/google/uuid v1.6.0
	github.com/nginx/agent/v3 v3.3.2
	github.com/nginx/telemetry-exporter v0.1.4
	github.com/onsi/ginkgo/v2 v2.26.0
	github.com/onsi/gomega v1.38.2
	github.com/prometheus/client_golang v1.23.2
	github.com/spf13/cobra v1.10.1
	github.com/spf13/pflag v1.0.10
	go.opentelemetry.io/otel v1.38.0
	go.opentelemetry.io/otel/exporters/otlp/otlptrace/otlptracegrpc v1.38.0
	go.uber.org/zap v1.27.0
	golang.org/x/text v0.30.0
	google.golang.org/grpc v1.76.0
	google.golang.org/protobuf v1.36.10
	gopkg.in/evanphx/json-patch.v4 v4.13.0
	k8s.io/api v0.34.1
	k8s.io/apiextensions-apiserver v0.34.1
	k8s.io/apimachinery v0.34.1
	k8s.io/client-go v0.34.1
	k8s.io/klog/v2 v2.130.1
	sigs.k8s.io/controller-runtime v0.22.3
	sigs.k8s.io/gateway-api v1.3.0
	sigs.k8s.io/gateway-api-inference-extension v1.0.0
)

require (
	buf.build/gen/go/bufbuild/protovalidate/protocolbuffers/go v1.36.4-20250130201111-63bb56e20495.1 // indirect
	github.com/Masterminds/semver/v3 v3.4.0 // indirect
	github.com/beorn7/perks v1.0.1 // indirect
	github.com/cenkalti/backoff/v5 v5.0.3 // indirect
	github.com/cespare/xxhash/v2 v2.3.0 // indirect
	github.com/cncf/xds/go v0.0.0-20250501225837-2ac532fd4443 // indirect
	github.com/davecgh/go-spew v1.1.2-0.20180830191138-d8f796af33cc // indirect
	github.com/emicklei/go-restful/v3 v3.12.2 // indirect
	github.com/envoyproxy/protoc-gen-validate v1.2.1 // indirect
	github.com/evanphx/json-patch/v5 v5.9.11 // indirect
	github.com/fxamacker/cbor/v2 v2.9.0 // indirect
	github.com/go-logr/stdr v1.2.2 // indirect
	github.com/go-logr/zapr v1.3.0 // indirect
	github.com/go-openapi/jsonpointer v0.21.0 // indirect
	github.com/go-openapi/jsonreference v0.21.0 // indirect
	github.com/go-openapi/swag v0.23.0 // indirect
	github.com/go-task/slim-sprig/v3 v3.0.0 // indirect
	github.com/gogo/protobuf v1.3.2 // indirect
	github.com/google/btree v1.1.3 // indirect
	github.com/google/gnostic-models v0.7.0 // indirect
	github.com/google/pprof v0.0.0-20250820193118-f64d9cf942d6 // indirect
	github.com/grpc-ecosystem/grpc-gateway/v2 v2.27.2 // indirect
	github.com/inconshreveable/mousetrap v1.1.0 // indirect
	github.com/josharian/intern v1.0.0 // indirect
	github.com/json-iterator/go v1.1.12 // indirect
	github.com/mailru/easyjson v0.7.7 // indirect
	github.com/maxbrunsfeld/counterfeiter/v6 v6.12.0 // indirect
	github.com/modern-go/concurrent v0.0.0-20180306012644-bacd9c7ef1dd // indirect
	github.com/modern-go/reflect2 v1.0.3-0.20250322232337-35a7c28c31ee // indirect
	github.com/munnerz/goautoneg v0.0.0-20191010083416-a7dc8b61c822 // indirect
	github.com/planetscale/vtprotobuf v0.6.1-0.20240319094008-0393e58bdf10 // indirect
	github.com/pmezard/go-difflib v1.0.1-0.20181226105442-5d4384ee4fb2 // indirect
	github.com/prometheus/client_model v0.6.2 // indirect
	github.com/prometheus/common v0.66.1 // indirect
	github.com/prometheus/procfs v0.16.1 // indirect
	github.com/x448/float16 v0.8.4 // indirect
	go.opentelemetry.io/auto/sdk v1.1.0 // indirect
	go.opentelemetry.io/otel/exporters/otlp/otlptrace v1.38.0 // indirect
	go.opentelemetry.io/otel/metric v1.38.0 // indirect
	go.opentelemetry.io/otel/sdk v1.38.0 // indirect
	go.opentelemetry.io/otel/trace v1.38.0 // indirect
	go.opentelemetry.io/proto/otlp v1.7.1 // indirect
	go.uber.org/automaxprocs v1.6.0 // indirect
	go.uber.org/multierr v1.11.0 // indirect
	go.yaml.in/yaml/v2 v2.4.2 // indirect
	go.yaml.in/yaml/v3 v3.0.4 // indirect
	golang.org/x/mod v0.28.0 // indirect
	golang.org/x/net v0.44.0 // indirect
	golang.org/x/oauth2 v0.30.0 // indirect
	golang.org/x/sync v0.17.0 // indirect
<<<<<<< HEAD
	golang.org/x/sys v0.35.0 // indirect
	golang.org/x/term v0.34.0 // indirect
	golang.org/x/time v0.12.0 // indirect
	golang.org/x/tools v0.36.0 // indirect
=======
	golang.org/x/sys v0.36.0 // indirect
	golang.org/x/term v0.35.0 // indirect
	golang.org/x/time v0.12.0 // indirect
	golang.org/x/tools v0.37.0 // indirect
>>>>>>> 52fb31bf
	gomodules.xyz/jsonpatch/v2 v2.4.0 // indirect
	google.golang.org/genproto/googleapis/api v0.0.0-20250825161204-c5933d9347a5 // indirect
	google.golang.org/genproto/googleapis/rpc v0.0.0-20250825161204-c5933d9347a5 // indirect
	gopkg.in/inf.v0 v0.9.1 // indirect
	gopkg.in/yaml.v3 v3.0.1 // indirect
	k8s.io/kube-openapi v0.0.0-20250710124328-f3f2b991d03b // indirect
	k8s.io/utils v0.0.0-20250604170112-4c0f3b243397 // indirect
	sigs.k8s.io/json v0.0.0-20241014173422-cfa47c3a1cc8 // indirect
	sigs.k8s.io/randfill v1.0.0 // indirect
	sigs.k8s.io/structured-merge-diff/v6 v6.3.0 // indirect
	sigs.k8s.io/yaml v1.6.0 // indirect
)

tool github.com/maxbrunsfeld/counterfeiter/v6<|MERGE_RESOLUTION|>--- conflicted
+++ resolved
@@ -83,17 +83,10 @@
 	golang.org/x/net v0.44.0 // indirect
 	golang.org/x/oauth2 v0.30.0 // indirect
 	golang.org/x/sync v0.17.0 // indirect
-<<<<<<< HEAD
-	golang.org/x/sys v0.35.0 // indirect
-	golang.org/x/term v0.34.0 // indirect
-	golang.org/x/time v0.12.0 // indirect
-	golang.org/x/tools v0.36.0 // indirect
-=======
 	golang.org/x/sys v0.36.0 // indirect
 	golang.org/x/term v0.35.0 // indirect
 	golang.org/x/time v0.12.0 // indirect
 	golang.org/x/tools v0.37.0 // indirect
->>>>>>> 52fb31bf
 	gomodules.xyz/jsonpatch/v2 v2.4.0 // indirect
 	google.golang.org/genproto/googleapis/api v0.0.0-20250825161204-c5933d9347a5 // indirect
 	google.golang.org/genproto/googleapis/rpc v0.0.0-20250825161204-c5933d9347a5 // indirect
