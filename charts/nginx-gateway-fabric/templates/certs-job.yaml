apiVersion: v1
kind: ServiceAccount
metadata:
  name: {{ include "nginx-gateway.fullname" . }}-cert-generator
  namespace: {{ .Release.Namespace }}
  labels:
  {{- include "nginx-gateway.labels" . | nindent 4 }}
  annotations:
    "helm.sh/hook": pre-install
{{- if or .Values.nginxGateway.serviceAccount.imagePullSecret .Values.nginxGateway.serviceAccount.imagePullSecrets }}
imagePullSecrets:
  {{- if .Values.nginxGateway.serviceAccount.imagePullSecret }}
  - name: {{ .Values.nginxGateway.serviceAccount.imagePullSecret }}
  {{- end }}
  {{- if .Values.nginxGateway.serviceAccount.imagePullSecrets }}
  {{- range .Values.nginxGateway.serviceAccount.imagePullSecrets }}
  - name: {{ . }}
  {{- end }}
  {{- end }}
{{- end }}
---
apiVersion: rbac.authorization.k8s.io/v1
kind: Role
metadata:
  name: {{ include "nginx-gateway.fullname" . }}-cert-generator
  namespace: {{ .Release.Namespace }}
  labels:
  {{- include "nginx-gateway.labels" . | nindent 4 }}
  annotations:
    "helm.sh/hook": pre-install
rules:
- apiGroups:
  - ""
  resources:
  - secrets
  verbs:
  - create
  - update
  - get
---
apiVersion: rbac.authorization.k8s.io/v1
kind: RoleBinding
metadata:
  name: {{ include "nginx-gateway.fullname" . }}-cert-generator
  namespace: {{ .Release.Namespace }}
  labels:
  {{- include "nginx-gateway.labels" . | nindent 4 }}
  annotations:
    "helm.sh/hook": pre-install
roleRef:
  apiGroup: rbac.authorization.k8s.io
  kind: Role
  name: {{ include "nginx-gateway.fullname" . }}-cert-generator
subjects:
- kind: ServiceAccount
  name: {{ include "nginx-gateway.fullname" . }}-cert-generator
  namespace: {{ .Release.Namespace }}
---
{{- if .Capabilities.APIVersions.Has "security.openshift.io/v1/SecurityContextConstraints" }}
kind: SecurityContextConstraints
apiVersion: security.openshift.io/v1
metadata:
  name: {{ include "nginx-gateway.scc-name" . }}-cert-generator
  labels:
  {{- include "nginx-gateway.labels" . | nindent 4 }}
  annotations:
    "helm.sh/hook-weight": "-1"
    "helm.sh/hook": pre-install
allowPrivilegeEscalation: false
allowHostDirVolumePlugin: false
allowHostIPC: false
allowHostNetwork: false
allowHostPID: false
allowHostPorts: false
allowPrivilegedContainer: false
readOnlyRootFilesystem: true
runAsUser:
  type: MustRunAsRange
  uidRangeMin: 101
  uidRangeMax: 101
fsGroup:
  type: MustRunAs
  ranges:
  - min: 1001
    max: 1001
supplementalGroups:
  type: MustRunAs
  ranges:
  - min: 1001
    max: 1001
seLinuxContext:
  type: MustRunAs
seccompProfiles:
- runtime/default
users:
- {{ printf "system:serviceaccount:%s:%s-cert-generator" .Release.Namespace (include "nginx-gateway.fullname" .) }}
requiredDropCapabilities:
- ALL
volumes:
- projected
---
{{- end }}
apiVersion: batch/v1
kind: Job
metadata:
  name: {{ include "nginx-gateway.fullname" . }}-cert-generator
  namespace: {{ .Release.Namespace }}
  labels:
  {{- include "nginx-gateway.labels" . | nindent 4 }}
  annotations:
  {{- with .Values.certGenerator.annotations -}}
  {{ toYaml . | nindent 4 }}
  {{- end }}
    "helm.sh/hook": pre-install, pre-upgrade
spec:
  template:
    metadata:
      annotations:
      {{- with .Values.certGenerator.annotations -}}
      {{ toYaml . | nindent 8 }}
      {{- end }}
    spec:
      containers:
      - args:
        - generate-certs
        - --service={{ include "nginx-gateway.fullname" . }}
        - --cluster-domain={{ .Values.clusterDomain }}
        - --server-tls-secret={{ .Values.certGenerator.serverTLSSecretName }}
        - --agent-tls-secret={{ .Values.certGenerator.agentTLSSecretName }}
        {{- if .Values.certGenerator.overwrite }}
        - --overwrite
        {{- end }}
        env:
        - name: POD_NAMESPACE
          valueFrom:
            fieldRef:
              fieldPath: metadata.namespace
        image: {{ .Values.nginxGateway.image.repository }}:{{ default .Chart.AppVersion .Values.nginxGateway.image.tag }}
        imagePullPolicy: {{ .Values.nginxGateway.image.pullPolicy }}
        name: cert-generator
        securityContext:
          seccompProfile:
            type: RuntimeDefault
          capabilities:
            drop:
            - ALL
          allowPrivilegeEscalation: false
          readOnlyRootFilesystem: true
          runAsUser: 101
          runAsGroup: 1001
      restartPolicy: Never
      serviceAccountName: {{ include "nginx-gateway.fullname" . }}-cert-generator
      securityContext:
        fsGroup: 1001
        runAsNonRoot: true
<<<<<<< HEAD
  ttlSecondsAfterFinished: {{ .Values.certGenerator.ttlSecondsAfterFinished }}
=======
      {{- if .Values.certGenerator.topologySpreadConstraints }}
      topologySpreadConstraints:
      {{- toYaml .Values.certGenerator.topologySpreadConstraints | nindent 6 }}
      {{- end }}
      {{- if .Values.certGenerator.affinity }}
      affinity:
      {{- toYaml .Values.certGenerator.affinity | nindent 8 }}
      {{- end }}
      {{- if .Values.certGenerator.tolerations }}
      tolerations:
      {{- toYaml .Values.certGenerator.tolerations | nindent 6 }}
      {{- end }}
      {{- if .Values.certGenerator.nodeSelector }}
      nodeSelector:
      {{- toYaml .Values.certGenerator.nodeSelector | nindent 8 }}
      {{- end }}
  ttlSecondsAfterFinished: 0
>>>>>>> 05828f4d
<|MERGE_RESOLUTION|>--- conflicted
+++ resolved
@@ -153,9 +153,7 @@
       securityContext:
         fsGroup: 1001
         runAsNonRoot: true
-<<<<<<< HEAD
   ttlSecondsAfterFinished: {{ .Values.certGenerator.ttlSecondsAfterFinished }}
-=======
       {{- if .Values.certGenerator.topologySpreadConstraints }}
       topologySpreadConstraints:
       {{- toYaml .Values.certGenerator.topologySpreadConstraints | nindent 6 }}
@@ -171,6 +169,4 @@
       {{- if .Values.certGenerator.nodeSelector }}
       nodeSelector:
       {{- toYaml .Values.certGenerator.nodeSelector | nindent 8 }}
-      {{- end }}
-  ttlSecondsAfterFinished: 0
->>>>>>> 05828f4d
+      {{- end }}