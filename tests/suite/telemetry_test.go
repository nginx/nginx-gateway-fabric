--- conflicted
+++ resolved
@@ -96,11 +96,8 @@
 				"NginxPodCount: Int(0)",
 				"ControlPlanePodCount: Int(1)",
 				"NginxOneConnectionEnabled: Bool(false)",
-<<<<<<< HEAD
+        "InferencePoolCount: Int(0)",
 				"BuildOS:",
-=======
-				"InferencePoolCount: Int(0)",
->>>>>>> 3dd0bed4
 			},
 		)
 	})
